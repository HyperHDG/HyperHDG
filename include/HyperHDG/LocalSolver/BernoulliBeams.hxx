--- conflicted
+++ resolved
@@ -140,10 +140,8 @@
     template <class hyEdgeT>
     std::array< std::array<lSol_float_t, n_glob_dofs_per_node()> , 2 * hyEdge_dimT >
     numerical_flux_from_lambda
-    (
-      const std::array< std::array<lSol_float_t, n_glob_dofs_per_node()> , 2*hyEdge_dimT >&
-      lambda_values, hyEdgeT& hyper_edge, const lSol_float_t time = 0.
-    ) const
+    (const std::array< std::array<lSol_float_t, n_glob_dofs_per_node()> , 2*hyEdge_dimT >&
+      lambda_values, hyEdgeT& hyper_edge ) const
     {
       std::array<std::array<lSol_float_t,diffusion_sol_t::n_glob_dofs_per_node()>,2*hyEdge_dimT >
         lambda = node_dof_to_edge_dof(lambda_values, hyper_edge);
@@ -379,7 +377,7 @@
     >
     bulk_values
     ( const std::array<abscissa_float_t,sizeT>& abscissas, const input_array_t& lambda_values,
-      hyEdgeT& hyper_edge, const lSol_float_t time = 0. ) const
+      hyEdgeT& hyper_edge ) const
     {
       std::array<std::array<lSol_float_t,Hypercube<hyEdge_dimT>::pow(sizeT)>,system_dimension()> values;
       for (unsigned int i = 0; i < values.size(); ++i)  values[i].fill(0.);
@@ -406,7 +404,7 @@
     std::array<std::array<lSol_float_t, Hypercube<hyEdge_dimT-1>::pow(sizeT)>,1> result;
     return result;
   }
-    
+
 }; // end of class BernoulliBendingBeam
 
 
@@ -544,7 +542,7 @@
     std::array<std::array<lSol_float_t, Hypercube<hyEdge_dimT>::pow(sizeT)>,system_dimension()>
     bulk_values
     (const std::array<abscissa_float_t,sizeT>& abscissas, const input_array_t& lambda_values,
-     hyEdgeT& hyper_edge, const lSol_float_t time = 0.) const
+     hyEdgeT& hyper_edge) const
     {
       std::array<std::array<lSol_float_t, Hypercube<hyEdge_dimT>::pow(sizeT)>,system_dimension()>
         result, auxiliary;
@@ -567,7 +565,7 @@
     std::array<std::array<lSol_float_t, Hypercube<hyEdge_dimT-1>::pow(sizeT)>,1> result;
     return result;
   }
-    
+
 }; // end of class LengtheningBernoulliBendingBeam
 
 
@@ -869,8 +867,7 @@
     >
     bulk_values
     ( const std::array<abscissa_float_t,sizeT>& abscissas, const input_array_t& lambda_values,
-<<<<<<< HEAD
-      hyEdgeT& hyper_edge ) const;
+      hyEdgeT& hyper_edge, const lSol_float_t time = 0. ) const;
 
   template < typename abscissa_float_t, std::size_t sizeT, class input_array_t>
   std::array<std::array<lSol_float_t, Hypercube<hyEdge_dimT-1>::pow(sizeT)>,1>
@@ -878,10 +875,6 @@
       (const std::array<abscissa_float_t,sizeT>& abscissas, const input_array_t& lambda_values,
        const unsigned int boundary_number) const;
 
-=======
-      hyEdgeT& hyper_edge, const lSol_float_t time = 0. ) const;
-    
->>>>>>> 327d20dd
 }; // end of class TimoschenkoBendingBeam
 
 
