--- conflicted
+++ resolved
@@ -71,10 +71,14 @@
     
     static constexpr unsigned int node_value_dimension() { return 1U; }
     
-    static constexpr unsigned int system_dimension() { return hyEdge_dimT + 1; }
+    static constexpr unsigned int system_dimension() { return 1U; }
     
     
   private:
+    /*!*********************************************************************************************
+     * \brief   Number of quadrature points per spatial dimension.
+     **********************************************************************************************/
+    static constexpr unsigned int n_quads_1D_  = compute_n_quad_points<Gaussian>(quad_deg);
     /*!*********************************************************************************************
      * \brief   Number of local shape functions (with respect to all spatial dimensions).
      **********************************************************************************************/
@@ -199,12 +203,12 @@
        
       return bdr_values;
     }
-
-  template<typename abscissa_float_t, std::size_t sizeT, class input_array_t>
-  std::array<std::array<lSol_float_t, Hypercube<hyEdge_dimT>::pow(sizeT)>,
-             Diffusion_TensorialUniform<hyEdge_dimT,poly_deg,quad_deg,lSol_float_t>::system_dimension()>
-  bulk_values
-      (const std::array<abscissa_float_t,sizeT>& abscissas, const input_array_t& lambda_values) const;
+    
+    template<typename abscissa_float_t, std::size_t sizeT, class input_array_t>
+    std::array<std::array<lSol_float_t, Hypercube<hyEdge_dimT>::pow(sizeT)>,
+      Diffusion_TensorialUniform<hyEdge_dimT,poly_deg,quad_deg,lSol_float_t>::system_dimension()>
+    bulk_values
+    (const std::array<abscissa_float_t,sizeT>& abscissas, const input_array_t& lambda_values) const;
 
 
   template<typename abscissa_float_t, std::size_t sizeT, class input_array_t>
@@ -539,8 +543,6 @@
   static param_float_t dirichlet_value( const Point<space_dimT,param_float_t>& pt )
   { return (pt == Point<space_dimT,param_float_t>()); }
   static param_float_t neumann_value( const Point<space_dimT,param_float_t>& pt )
-  { return 0.; }
-  static param_float_t analytic_result( const Point<space_dimT,param_float_t>& pt )
   { return 0.; }
 };
 /*!*************************************************************************************************
@@ -577,16 +579,20 @@
  **************************************************************************************************/
 template
 < 
-  unsigned int hyEdge_dimT, unsigned int poly_deg, unsigned int quad_deg,
+  unsigned int hyEdge_dimT, unsigned int space_dimT, unsigned int poly_deg, unsigned int quad_deg,
   template < unsigned int, typename >  typename parametersT = DiffusionParametersDefault,
-  typename lSol_float_t = double
+  typename lSol_float_t = double,
+  unsigned int space_dimTP = space_dimT, typename lSol_float_tP = lSol_float_t
 >
 class Diffusion
 {
+  /*!***********************************************************************************************
+   * \brief   The parameters type is \c parametersT with given template parameters.
+   ************************************************************************************************/
+  using parameters = parametersT<space_dimTP, lSol_float_tP>;
+    
   public:
   
-    typedef lSol_float_t solver_float_t;
-
     // ---------------------------------------------------------------------------------------------
     // Public, static constexpr functions
     // ---------------------------------------------------------------------------------------------
@@ -605,6 +611,10 @@
      **********************************************************************************************/
     static constexpr unsigned int n_glob_dofs_per_node()
     { return Hypercube<hyEdge_dimT-1>::pow(poly_deg + 1); }
+    /***********************************************************************************************
+     * \brief   Number or errors that are evaluated for this local solver.
+     **********************************************************************************************/
+    static constexpr unsigned int n_errors() { return 1; }
     /*!*********************************************************************************************
      * \brief Dimension of of the solution evaluated with respect to a hypernode.
      **********************************************************************************************/
@@ -613,33 +623,36 @@
      * \brief Dimension of of the solution evaluated with respect to a hyperedge.
      **********************************************************************************************/
     static constexpr unsigned int system_dimension() { return hyEdge_dimT + 1; }
-
-  private:
-  
-    // ---------------------------------------------------------------------------------------------
-    // Private, static constexpr functions
-    // ---------------------------------------------------------------------------------------------
-
-   /*!*********************************************************************************************
-     * \brief   Number of local shape functions (with respect to all spatial dimensions).
-     **********************************************************************************************/
-    static constexpr unsigned int n_shape_fct_ = n_glob_dofs_per_node() * (poly_deg + 1);
-    /*!*********************************************************************************************
-     * \brief   Number oflocal  shape functions (with respect to a face / hypernode).
-     **********************************************************************************************/
-    static constexpr unsigned int n_shape_bdr_ = n_glob_dofs_per_node();
-    /*!*********************************************************************************************
-     * \brief   Number of (local) degrees of freedom per hyperedge.
-     **********************************************************************************************/
-    static constexpr unsigned int n_loc_dofs_  = (hyEdge_dimT+1) * n_shape_fct_;
-
-    template < typename parameters >
+    
     static constexpr bool is_dirichlet( const unsigned int node_type )
     { 
       return std::find( parameters::dirichlet_nodes.begin(), parameters::dirichlet_nodes.end(),
                         node_type ) != parameters::dirichlet_nodes.end();
     }
 
+  private:
+  
+    // ---------------------------------------------------------------------------------------------
+    // Private, static constexpr functions
+    // ---------------------------------------------------------------------------------------------
+  
+    /*!*********************************************************************************************
+     * \brief   Number of quadrature points per spatial dimension.
+     **********************************************************************************************/
+    static constexpr unsigned int n_quads_1D_  = compute_n_quad_points<Gaussian>(quad_deg);
+    /*!*********************************************************************************************
+     * \brief   Number of local shape functions (with respect to all spatial dimensions).
+     **********************************************************************************************/
+    static constexpr unsigned int n_shape_fct_ = n_glob_dofs_per_node() * (poly_deg + 1);
+    /*!*********************************************************************************************
+     * \brief   Number oflocal  shape functions (with respect to a face / hypernode).
+     **********************************************************************************************/
+    static constexpr unsigned int n_shape_bdr_ = n_glob_dofs_per_node();
+    /*!*********************************************************************************************
+     * \brief   Number of (local) degrees of freedom per hyperedge.
+     **********************************************************************************************/
+    static constexpr unsigned int n_loc_dofs_  = (hyEdge_dimT+1) * n_shape_fct_;
+    
     // ---------------------------------------------------------------------------------------------
     // Private, const members: Parameters and auxiliaries that help assembling matrices, etc.
     // ---------------------------------------------------------------------------------------------
@@ -813,7 +826,6 @@
       hyEdgeT                                                                   & hyper_edge
     )  const
     {
-      using parameters = parametersT<decltype(hyEdgeT::geometry)::space_dim(), lSol_float_t>;
       std::array<lSol_float_t, n_loc_dofs_> coeffs
         = solve_local_problem(lambda_values, 0U, hyper_edge);
       
@@ -821,7 +833,7 @@
         primals(primal_at_boundary(coeffs,hyper_edge)), duals(dual_at_boundary(coeffs,hyper_edge));
   
       for (unsigned int i = 0; i < lambda_values.size(); ++i)
-        if ( is_dirichlet<parameters>(hyper_edge.node_descriptor[i]) )
+        if ( is_dirichlet(hyper_edge.node_descriptor[i]) )
           for (unsigned int j = 0; j < lambda_values[i].size(); ++j)  bdr_values[i][j] = 0.;
         else
           for (unsigned int j = 0; j < lambda_values[i].size(); ++j)
@@ -850,7 +862,6 @@
       hyEdgeT                                                                   & hyper_edge
     )  const
     {
-      using parameters = parametersT<decltype(hyEdgeT::geometry)::space_dim(), lSol_float_t>;
       std::array<lSol_float_t, n_loc_dofs_> coeffs
         = solve_local_problem(lambda_values, 1U, hyper_edge);
 
@@ -859,12 +870,12 @@
   
       for (unsigned int i = 0; i < lambda_values.size(); ++i)
       {
-        if ( is_dirichlet<parameters>(hyper_edge.node_descriptor[i]) )
+        if ( is_dirichlet(hyper_edge.node_descriptor[i]) )
           for (unsigned int j = 0; j < lambda_values[i].size(); ++j)  bdr_values[i][j] = 0.;
         else
           for (unsigned int j = 0; j < lambda_values[i].size(); ++j)
-            bdr_values[i][j] = duals[i][j] + tau_ * primals[i][j]
-                                 - tau_ * lambda_values[i][j] * hyper_edge.geometry.face_area(i);
+            bdr_values[i][j] = duals[i][j];/* + tau_ * primals[i][j]
+                                 - tau_ * lambda_values[i][j] * hyper_edge.geometry.face_area(i)*/;
       }
           
       return bdr_values;
@@ -880,53 +891,20 @@
      * \param   geom          The geometry of the considered hyperedge (of typename GeomT).
      * \retval  vec_b         Local part of vector b.
      **********************************************************************************************/
-    template < class hyEdgeT >
-    lSol_float_t calc_L2_error_squared
-    ( 
-      std::array< std::array<lSol_float_t, n_shape_bdr_>, 2*hyEdge_dimT > & lambda_values,
-      hyEdgeT                                                             & hy_edge
-    )  const
-    {
-      using parameters = parametersT<decltype(hyEdgeT::geometry)::space_dim(), lSol_float_t>;
-      std::array<lSol_float_t, n_loc_dofs_> co = solve_local_problem(lambda_values, 1U, hy_edge);
-      std::array< lSol_float_t, n_shape_fct_ > coeffs;
-      for (unsigned int i = 0; i < coeffs.size(); ++i)
-        coeffs[i] = co[i + hyEdge_dimT * n_shape_fct_];
-      return integrator.template integrate_vol_diffsquare_discana
-               <decltype(hyEdgeT::geometry),parameters::analytic_result>(coeffs,hy_edge.geometry);
-    }
-
-    /*!*********************************************************************************************
-     * \brief   Evaluate local local reconstruction at tensorial products of abscissas.
-     *
-     * \tparam  absc_float_t  Floating type for the abscissa values.
-     * \tparam  sizeT         Size of the array of array of abscissas.
-     * \tparam  GeomT         The geometry type / typename of the considered hyEdge's geometry.
-     * \param   abscissas     Abscissas of the supporting points.
-     * \param   lambda_values The values of the skeletal variable's coefficients.
-     * \param   geom          The geometry of the considered hyperedge (of typename GeomT).
-     * \retval  vec_b         Local part of vector b.
-     **********************************************************************************************/
     template < typename abscissa_float_t, std::size_t sizeT, class input_array_t, class hyEdgeT >
     std::array
     <
       std::array<lSol_float_t, Hypercube<hyEdge_dimT>::pow(sizeT)>,
       Diffusion
-<<<<<<< HEAD
-      <
-        hyEdge_dimT, space_dimT, poly_deg, quad_deg, parametersT, lSol_float_t, space_dimTP,
-        lSol_float_tP
-=======
       < 
         hyEdge_dimT, poly_deg, quad_deg, parametersT, lSol_float_t
->>>>>>> 26d9348d
       >::system_dimension()
     >
     bulk_values
-        (
-            const std::array<abscissa_float_t,sizeT>  & abscissas,
-            const input_array_t                       & lambda_values,
-            hyEdgeT                                   & hyper_edge
+    ( 
+      const std::array<abscissa_float_t,sizeT>  & abscissas,
+      const input_array_t                       & lambda_values,
+      hyEdgeT                                   & hyper_edge
         )  const;
   template < typename abscissa_float_t, std::size_t sizeT, class input_array_t, class hyEdgeT >
   std::array
@@ -963,16 +941,21 @@
 
 template
 < 
-  unsigned int hyEdge_dimT, unsigned int poly_deg, unsigned int quad_deg,
-  template < unsigned int, typename >  typename parametersT, typename lSol_float_t
+  unsigned int hyEdge_dimT, unsigned int space_dimT, unsigned int poly_deg, unsigned int quad_deg,
+  template < unsigned int, typename > typename parameters, typename lSol_float_t,
+  unsigned int space_dimTP, typename lSol_float_tP
 >
 template < typename hyEdgeT >
 inline SmallSquareMat
-< Diffusion < hyEdge_dimT,poly_deg,quad_deg,parametersT,lSol_float_t >::n_loc_dofs_, lSol_float_t >
-Diffusion < hyEdge_dimT,poly_deg,quad_deg,parametersT,lSol_float_t >::
+<
+  Diffusion
+  < hyEdge_dimT,space_dimT,poly_deg,quad_deg,parameters,lSol_float_t,space_dimTP,lSol_float_tP >
+  ::n_loc_dofs_, lSol_float_t
+>
+Diffusion
+< hyEdge_dimT,space_dimT,poly_deg,quad_deg,parameters,lSol_float_t,space_dimTP,lSol_float_tP >::
 assemble_loc_matrix ( const lSol_float_t tau, hyEdgeT& hyper_edge ) const
 { 
-  using parameters = parametersT<decltype(hyEdgeT::geometry)::space_dim(), lSol_float_t>;
   const IntegratorTensorial<poly_deg,quad_deg,Gaussian,Legendre,lSol_float_t> integrator;
   SmallSquareMat<n_loc_dofs_, lSol_float_t> local_mat;
   lSol_float_t vol_integral, face_integral, helper;
@@ -1023,13 +1006,20 @@
 
 template
 < 
-  unsigned int hyEdge_dimT, unsigned int poly_deg, unsigned int quad_deg,
-  template < unsigned int, typename >  typename parametersT, typename lSol_float_t
+  unsigned int hyEdge_dimT, unsigned int space_dimT, unsigned int poly_deg, unsigned int quad_deg,
+  template < unsigned int, typename > typename parameters, typename lSol_float_t,
+  unsigned int space_dimTP, typename lSol_float_tP
 >
 template < typename hyEdgeT >
 inline SmallVec
-< Diffusion < hyEdge_dimT,poly_deg,quad_deg,parametersT,lSol_float_t >::n_loc_dofs_, lSol_float_t >
-Diffusion < hyEdge_dimT,poly_deg,quad_deg,parametersT,lSol_float_t >::assemble_rhs_from_lambda
+<
+  Diffusion
+  < hyEdge_dimT,space_dimT,poly_deg,quad_deg,parameters,lSol_float_t, space_dimTP,lSol_float_tP >
+  ::n_loc_dofs_, lSol_float_t
+>
+Diffusion
+< hyEdge_dimT,space_dimT,poly_deg,quad_deg,parameters,lSol_float_t,space_dimTP,lSol_float_tP >::
+assemble_rhs_from_lambda
 ( 
   const std::array< std::array<lSol_float_t, n_shape_bdr_>, 2*hyEdge_dimT > & lambda_values,
   hyEdgeT                                                                   & hyper_edge 
@@ -1067,16 +1057,21 @@
 
 template
 < 
-  unsigned int hyEdge_dimT, unsigned int poly_deg, unsigned int quad_deg,
-  template < unsigned int, typename >  typename parametersT, typename lSol_float_t
+  unsigned int hyEdge_dimT, unsigned int space_dimT, unsigned int poly_deg, unsigned int quad_deg,
+  template < unsigned int, typename > typename parameters, typename lSol_float_t,
+  unsigned int space_dimTP, typename lSol_float_tP
 >
 template < typename hyEdgeT >
 inline SmallVec
-< Diffusion < hyEdge_dimT,poly_deg,quad_deg,parametersT,lSol_float_t >::n_loc_dofs_, lSol_float_t >
-Diffusion < hyEdge_dimT,poly_deg,quad_deg,parametersT,lSol_float_t >::
+<
+  Diffusion
+  < hyEdge_dimT,space_dimT,poly_deg,quad_deg,parameters,lSol_float_t,space_dimTP,lSol_float_tP >
+  ::n_loc_dofs_, lSol_float_t
+>
+Diffusion
+< hyEdge_dimT,space_dimT,poly_deg,quad_deg,parameters,lSol_float_t,space_dimTP,lSol_float_tP >::
 assemble_rhs_from_global_rhs ( hyEdgeT & hyper_edge )  const
 {
-  using parameters = parametersT<decltype(hyEdgeT::geometry)::space_dim(), lSol_float_t>;
   SmallVec<n_loc_dofs_, lSol_float_t> right_hand_side;
   lSol_float_t integral;
   for (unsigned int i = 0; i < n_shape_fct_; ++i)
@@ -1086,7 +1081,7 @@
           <decltype(hyEdgeT::geometry),parameters::right_hand_side>  (i, hyper_edge.geometry);
     for (unsigned int face = 0; face < 2 * hyEdge_dimT; ++face)
     {
-      if ( !is_dirichlet<parameters>(hyper_edge.node_descriptor[face]) )  continue;
+      if ( !is_dirichlet(hyper_edge.node_descriptor[face]) )  continue;
       integral = integrator.template integrate_bdr_phifunc
                    <decltype(hyEdgeT::geometry),parameters::dirichlet_value>
                    (i, face, hyper_edge.geometry);
@@ -1107,17 +1102,25 @@
 
 template
 < 
-  unsigned int hyEdge_dimT, unsigned int poly_deg, unsigned int quad_deg,
-  template < unsigned int, typename >  typename parametersT, typename lSol_float_t
+  unsigned int hyEdge_dimT, unsigned int space_dimT, unsigned int poly_deg, unsigned int quad_deg,
+  template < unsigned int, typename > typename parameters, typename lSol_float_t,
+  unsigned int space_dimTP, typename lSol_float_tP
 >
 template < typename hyEdgeT >
 inline std::array
 < 
   std::array
-  < lSol_float_t, Diffusion<hyEdge_dimT,poly_deg,quad_deg,parametersT,lSol_float_t>::n_shape_bdr_ >,
+  <
+    lSol_float_t,
+    Diffusion
+    < hyEdge_dimT,space_dimT,poly_deg,quad_deg,parameters,lSol_float_t,space_dimTP,lSol_float_tP >
+    ::n_shape_bdr_
+  > ,
   2 * hyEdge_dimT
 >
-Diffusion < hyEdge_dimT,poly_deg,quad_deg,parametersT,lSol_float_t >::primal_at_boundary
+Diffusion
+< hyEdge_dimT,space_dimT,poly_deg,quad_deg,parameters,lSol_float_t,space_dimTP,lSol_float_tP >::
+primal_at_boundary
 ( 
   const std::array<lSol_float_t, n_loc_dofs_ >  & coeffs,
   hyEdgeT                                       & hyper_edge
@@ -1145,17 +1148,25 @@
 
 template
 < 
-  unsigned int hyEdge_dimT, unsigned int poly_deg, unsigned int quad_deg,
-  template < unsigned int, typename >  typename parametersT, typename lSol_float_t
+  unsigned int hyEdge_dimT, unsigned int space_dimT, unsigned int poly_deg, unsigned int quad_deg,
+  template < unsigned int, typename > typename parameters, typename lSol_float_t,
+  unsigned int space_dimTP, typename lSol_float_tP
 >
 template < typename hyEdgeT >
 inline std::array
 < 
   std::array
-  < lSol_float_t,Diffusion<hyEdge_dimT,poly_deg,quad_deg,parametersT,lSol_float_t >::n_shape_bdr_ >,
+  <
+    lSol_float_t,
+    Diffusion
+    < hyEdge_dimT,space_dimT,poly_deg,quad_deg,parameters,lSol_float_t,space_dimTP,lSol_float_tP >
+    ::n_shape_bdr_
+  > ,
   2 * hyEdge_dimT
 >
-Diffusion < hyEdge_dimT,poly_deg,quad_deg,parametersT,lSol_float_t >::dual_at_boundary
+Diffusion
+< hyEdge_dimT,space_dimT,poly_deg,quad_deg,parameters,lSol_float_t,space_dimTP,lSol_float_tP >::
+dual_at_boundary
 ( 
   const std::array<lSol_float_t, (hyEdge_dimT+1) * n_shape_fct_>  & coeffs,
   hyEdgeT                                                         & hyper_edge
@@ -1188,16 +1199,25 @@
 
 template
 < 
-  unsigned int hyEdge_dimT, unsigned int poly_deg, unsigned int quad_deg,
-  template < unsigned int, typename >  typename parametersT, typename lSol_float_t
+  unsigned int hyEdge_dimT, unsigned int space_dimT, unsigned int poly_deg, unsigned int quad_deg,
+  template < unsigned int, typename > typename parameters, typename lSol_float_t,
+  unsigned int space_dimTP, typename lSol_float_tP
 >
 template < typename abscissa_float_t, std::size_t sizeT, class input_array_t, typename hyEdgeT >
 std::array
 <
-  std::array < lSol_float_t, Hypercube<hyEdge_dimT>::pow(sizeT) > ,
-  Diffusion < hyEdge_dimT,poly_deg,quad_deg,parametersT,lSol_float_t >::system_dimension()
->
-Diffusion < hyEdge_dimT,poly_deg,quad_deg,parametersT,lSol_float_t >::bulk_values
+  std::array
+  <
+    lSol_float_t,
+    Hypercube<hyEdge_dimT>::pow(sizeT)
+  > ,
+  Diffusion
+  < hyEdge_dimT,space_dimT,poly_deg,quad_deg,parameters,lSol_float_t,space_dimTP,lSol_float_tP >
+  ::system_dimension()
+>
+Diffusion
+< hyEdge_dimT,space_dimT,poly_deg,quad_deg,parameters,lSol_float_t,space_dimTP,lSol_float_tP >::
+bulk_values
 ( 
   const std::array<abscissa_float_t,sizeT>  & abscissas,
   const input_array_t                       & lambda_values,
@@ -1234,6 +1254,7 @@
   
   return values;
 }
+// end of Diffusion::bulk_values
 template
     <
         unsigned int hyEdge_dimT, unsigned int space_dimT, unsigned int poly_deg, unsigned int quad_deg,
@@ -1295,5 +1316,4 @@
 
   return values;
 
-}
-// end of Diffusion::bulk_values+}