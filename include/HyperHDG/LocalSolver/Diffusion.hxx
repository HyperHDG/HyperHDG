#pragma once // Ensure that file is included only once in a single compilation.

#include <HyperHDG/ShapeFun1D.hxx>
#include <HyperHDG/QuadratureTensorial.hxx>
#include <HyperHDG/Hypercube.hxx>
#include <HyperHDG/DenseLA.hxx>
#include <HyperHDG/TensorialShapeFun.hxx>
#include <algorithm>

/*!*************************************************************************************************
 * \brief   Local solver for Poisson's equation on uniform hypergraph.
 *
 * This class contains the local solver for Poisson's equation, i.e.,
 * \f[
 *  - \Delta u = 0 \quad \text{ in } \Omega, \qquad u = u_\text D \quad \text{ on } \partial \Omega
 * \f]
 * in a spatial domain \f$\Omega \subset \mathbb R^d\f$. Here, \f$d\f$ is the spatial dimension
 * \c space_dim, \f$\Omega\f$ is a regular graph (\c hyEdge_dimT = 1) or hypergraph whose
 * hyperedges are surfaces (\c hyEdge_dimT = 2) or volumes (\c hyEdge_dimT = 3). For this class, all
 * hyperedges are supposed to be uniform (i.e. equal to the unit hypercube). Thus, no geometrical
 * information is needed by this class.
 *
 * \tparam  hyEdge_dimT   Dimension of a hyperedge, i.e., 1 is for PDEs defined on graphs, 2 is for
 *                        PDEs defined on surfaces, and 3 is for PDEs defined on volumes.
 * \tparam  poly_deg      The polynomial degree of test and trial functions.
 * \tparam  quad_deg      The order of the quadrature rule.
 *
 * \authors   Guido Kanschat, Heidelberg University, 2019--2020.
 * \authors   Andreas Rupp, Heidelberg University, 2019--2020.
 **************************************************************************************************/
template
< 
  unsigned int hyEdge_dimT, unsigned int poly_deg, unsigned int quad_deg,
  typename lSol_float_t = double
>
class Diffusion_TensorialUniform
{
  public:

    typedef lSol_float_t solver_float_t;

    /*!*********************************************************************************************
     * \brief Dimension of hyper edge type that this object solves on.
     * 
     * \todo  Why is this not just called dimension?
     *        -> E.g. in elasticity there are two important dimensions, the one of the hyperedge and
     *        the one of the space. Thus, elasticity can return both dimensions, while this class
     *        only returns the relevant hyperedge dimension.
     * \todo  The original brief referred to the internal variable only. It should be the other way
     *        round: this function is the main access to this number.
     *        -> I agree, this was not on purpose and I have to check for this in other classes!
     **********************************************************************************************/
    static constexpr unsigned int hyEdge_dim() { return hyEdge_dimT; }
    /*!*********************************************************************************************
     * \brief   Evaluate amount of global degrees of freedom per hypernode.
     * 
     * \todo  Why are these called global degrees of freedom and not just `n_dofs_per_node()`?
     *        -> In Elasticity, there are two types of dofs per node. The one that come from outside
     *        (they are space_dim - dimensional) and the ones that are relevant for the local
     *        problem (and therefore hyEdge_dimT - dimensional). Thus, there is a discrimination
     *        between global and local amount per dofs in local solvers.
     * 
     *
     * This number must be equal to HyperNodeFactory::n_dofs_per_node() of the HyperNodeFactory
     * cooperating with this object.
     *
     * \retval  n_dofs        Number of global degrees of freedom per hypernode.
     **********************************************************************************************/
    static constexpr unsigned int n_glob_dofs_per_node()
    { return Hypercube<hyEdge_dimT-1>::pow(poly_deg + 1); }
    
    
    static constexpr unsigned int node_value_dimension() { return 1U; }
    
    static constexpr unsigned int system_dimension() { return hyEdge_dimT + 1; }
    
    
  private:
    /*!*********************************************************************************************
     * \brief   Number of local shape functions (with respect to all spatial dimensions).
     **********************************************************************************************/
    static constexpr unsigned int n_shape_fct_ = n_glob_dofs_per_node() * (poly_deg + 1);
    /*!*********************************************************************************************
     * \brief   Number oflocal  shape functions (with respect to a face / hypernode).
     **********************************************************************************************/
    static constexpr unsigned int n_shape_bdr_ = n_glob_dofs_per_node();
    /*!*********************************************************************************************
     * \brief   Number of (local) degrees of freedom per hyperedge.
     **********************************************************************************************/
    static constexpr unsigned int n_loc_dofs_  = (hyEdge_dimT+1) * n_shape_fct_;
    /*!*********************************************************************************************
     * \brief  Assemble local matrix for the local solver.
     *
     * The local solver neither depends on the geometry, nor on global functions. Thus, its local
     * matrix is the same for all hyperedges and can be assembled once in the constructor. This is
     * done in this function.
     *
     * The function is static inline, since it is used in the constructor's initializer list.
     *
     * \param   tau           Penalty parameter for HDG.
     * \retval  loc_mat       Matrix of the local solver.
     **********************************************************************************************/
    static SmallSquareMat<n_loc_dofs_, lSol_float_t> assemble_loc_matrix ( const lSol_float_t tau );
    /*!*********************************************************************************************
     * \brief   (Globally constant) penalty parameter for HDG scheme.
     **********************************************************************************************/
    const lSol_float_t tau_;
    /*!*********************************************************************************************
     * \brief   Local matrix for the local solver.
     **********************************************************************************************/
    const SmallSquareMat<n_loc_dofs_, lSol_float_t> loc_mat_;
    
    const IntegratorTensorial<poly_deg,quad_deg,Gaussian,Legendre,lSol_float_t> integrator;
    
    /*!*********************************************************************************************
     * \brief  Assemble local right hand for the local solver.
     *
     * The right hand side needs the values of the global degrees of freedom. Thus, it needs to be
     * constructed individually for every hyperedge.
     *
     * \param   lambda_values Global degrees of freedom associated to the hyperedge.
     * \retval  loc_rhs       Local right hand side of the locasl solver.
     **********************************************************************************************/
    inline SmallVec< n_loc_dofs_, lSol_float_t > assemble_rhs
    (const std::array<std::array<lSol_float_t, n_shape_bdr_>, 2*hyEdge_dimT>& lambda_values) const;
    
    /*!*********************************************************************************************
     * \brief  Solve local problem.
     *
     * \param   lambda_values Global degrees of freedom associated to the hyperedge.
     * \retval  loc_sol       Solution of the local problem.
     **********************************************************************************************/
    inline std::array< lSol_float_t, n_loc_dofs_ > solve_local_problem
    (const std::array< std::array<lSol_float_t, n_shape_bdr_>, 2*hyEdge_dimT >& lambda_values) const
    {
      try { return (assemble_rhs(lambda_values) / loc_mat_).data(); }
      catch (LAPACKexception& exc)
      {
        hy_assert( 0 == 1 ,
                   exc.what() << std::endl << "This can happen if quadrature is too inaccurate!" );
        throw exc;
      }
    }
    /*!*********************************************************************************************
     * \brief   Evaluate primal variable at boundary.
     *
     * Function to evaluate primal variable of the solution. This function is needed to calculate
     * the local numerical fluxes.
     *
     * \param   coeffs        Coefficients of the local solution.
     * \retval  bdr_coeffs    Coefficients of respective (dim-1) dimensional function at boundaries.
     **********************************************************************************************/
    inline std::array< std::array<lSol_float_t, n_shape_bdr_> , 2 * hyEdge_dimT > primal_at_boundary
    ( const std::array<lSol_float_t, n_loc_dofs_ >& coeffs ) const;
    /*!*********************************************************************************************
     * \brief   Evaluate dual variable at boundary.
     *
     * Function to evaluate dual variable of the solution. This function is needed to calculate the
     * local numerical fluxes.
     *
     * \param   coeffs        Coefficients of the local solution.
     * \retval  bdr_coeffs    Coefficients of respective (dim-1) dimensional function at boundaries.
     **********************************************************************************************/
    inline std::array< std::array<lSol_float_t, n_shape_bdr_> , 2 * hyEdge_dimT > dual_at_boundary
    ( const std::array<lSol_float_t, (hyEdge_dimT+1) * n_shape_fct_>& coeffs ) const;
  public:
    /*!*********************************************************************************************
     * \brief   Class is constructed using a single double indicating the penalty parameter.
     **********************************************************************************************/
    typedef lSol_float_t constructor_value_type;
    /*!*********************************************************************************************
     * \brief   Constructor for local solver.
     *
     * \param   tau           Penalty parameter of HDG scheme.
     **********************************************************************************************/
    Diffusion_TensorialUniform(const constructor_value_type& tau = 1.)
    : tau_(tau), loc_mat_(assemble_loc_matrix(tau))  { } 
    /*!*********************************************************************************************
     * \brief   Evaluate local contribution to matrix--vector multiplication.
     *
     * Execute matrix--vector multiplication y = A * x, where x represents the vector containing the
     * skeletal variable (adjacent to one hyperedge), and A is the condensed matrix arising from the
     * HDG discretization. This function does this multiplication (locally) for one hyperedge. The
     * hyperedge is no parameter, since all hyperedges are assumed to have the same properties.
     *
     * \param   lambda_values Local part of vector x.
     * \retval  vecAx         Local part of vector A * x.
     **********************************************************************************************/
    std::array< std::array<lSol_float_t, n_shape_bdr_>, 2 * hyEdge_dimT > numerical_flux_from_lambda
    (
      const std::array< std::array<lSol_float_t, n_shape_bdr_>, 2*hyEdge_dimT >& lambda_values,
      const lSol_float_t time = 0.
    ) const
    {
      std::array<lSol_float_t, n_loc_dofs_ > coeffs = solve_local_problem(lambda_values);
      
      std::array< std::array<lSol_float_t, n_shape_bdr_> , 2 * hyEdge_dimT > 
        bdr_values, primals(primal_at_boundary(coeffs)), duals(dual_at_boundary(coeffs));
  
      for (unsigned int i = 0; i < lambda_values.size(); ++i)
        for (unsigned int j = 0; j < lambda_values[i].size(); ++j)
          bdr_values[i][j] = duals[i][j] + tau_ * primals[i][j] - tau_ * lambda_values[i][j];
       
      return bdr_values;
    }
<<<<<<< HEAD

  template<typename abscissa_float_t, std::size_t sizeT, class input_array_t>
  std::array<std::array<lSol_float_t, Hypercube<hyEdge_dimT>::pow(sizeT)>,
             Diffusion_TensorialUniform<hyEdge_dimT,poly_deg,quad_deg,lSol_float_t>::system_dimension()>
  bulk_values
      (const std::array<abscissa_float_t,sizeT>& abscissas, const input_array_t& lambda_values) const;
  template < typename abscissa_float_t, std::size_t sizeT, class input_array_t>
  std::array<std::array<lSol_float_t, Hypercube<hyEdge_dimT-1>::pow(sizeT)>,1>

  /*!*********************************************************************************************
   * \brief   Evaluate the function lambda on tensor product points on the boundary
   *
   * \tparam  absc_float_t  Floating type for the abscissa values.
   * \tparam  sizeT         Size of the array of array of abscissas.
   * \param   abscissas     Abscissas of the supporting points.
   * \param   lambda_values The values of the skeletal variable's coefficients.
   * \param   boundary_number number of the boundary on which to evaluate the function.
   **********************************************************************************************/
  lambda_values
      (const std::array<abscissa_float_t,sizeT>& abscissas, const input_array_t& lambda_values,
       const unsigned int boundary_number) const;
=======
    
    template<typename abscissa_float_t, std::size_t sizeT, class input_array_t>
    std::array<std::array<lSol_float_t, Hypercube<hyEdge_dimT>::pow(sizeT)>,
      Diffusion_TensorialUniform<hyEdge_dimT,poly_deg,quad_deg,lSol_float_t>::system_dimension()>
    bulk_values
    (const std::array<abscissa_float_t,sizeT>& abscissas, const input_array_t& lambda_values,
    const lSol_float_t time = 0.) const;
>>>>>>> 327d20dd

}; // end of class Diffusion_TensorialUniform


// -------------------------------------------------------------------------------------------------
// -------------------------------------------------------------------------------------------------
//
// IMPLEMENTATION OF MEMBER FUNCTIONS OF Diffusion_TensorialUniform
//
// -------------------------------------------------------------------------------------------------
// -------------------------------------------------------------------------------------------------


// -------------------------------------------------------------------------------------------------
// assemble_loc_matrix
// -------------------------------------------------------------------------------------------------

template
< unsigned int hyEdge_dimT, unsigned int poly_deg, unsigned int quad_deg, typename lSol_float_t >
SmallSquareMat
<Diffusion_TensorialUniform<hyEdge_dimT,poly_deg,quad_deg,lSol_float_t>::n_loc_dofs_, lSol_float_t>
Diffusion_TensorialUniform<hyEdge_dimT,poly_deg,quad_deg,lSol_float_t>::
assemble_loc_matrix ( const lSol_float_t tau )
{ 
  const IntegratorTensorial<poly_deg,quad_deg,Gaussian,Legendre,lSol_float_t> integrator;
  lSol_float_t integral;
  
  SmallSquareMat<n_loc_dofs_, lSol_float_t> local_mat;
  
  for (unsigned int i = 0; i < n_shape_fct_; ++i)
  {
    for (unsigned int j = 0; j < n_shape_fct_; ++j)
    {
      // Integral_element phi_i phi_j dx in diagonal blocks
      integral = integrator.template integrate_vol_phiphi<hyEdge_dimT>(i, j);
      for (unsigned int dim = 0; dim < hyEdge_dimT; ++dim)
        local_mat( dim*n_shape_fct_+i , dim*n_shape_fct_+j ) += integral;
      
      for (unsigned int dim = 0; dim < hyEdge_dimT; ++dim)
      { 
        // Integral_element - nabla phi_i \vec phi_j dx 
        // = Integral_element - div \vec phi_i phi_j dx in right upper and left lower blocks
        integral = integrator.template integrate_vol_Dphiphi<hyEdge_dimT>(i, j, dim);
        local_mat(hyEdge_dimT*n_shape_fct_+i , dim*n_shape_fct_+j) -= integral;
        local_mat(dim*n_shape_fct_+i , hyEdge_dimT*n_shape_fct_+j) -= integral;
    
        // Corresponding boundary integrals from integration by parts in left lower blocks
        integral = integrator.template integrate_bdr_phiphi<hyEdge_dimT>(i, j, 2 * dim + 1);
        local_mat(hyEdge_dimT*n_shape_fct_+i , dim*n_shape_fct_+j) += integral;
        // and from the penalty in the lower right diagonal block
        local_mat(hyEdge_dimT*n_shape_fct_+i , hyEdge_dimT*n_shape_fct_+j) 
          += tau * integral;
        // Corresponding boundary integrals from integration by parts in left lower blocks
        integral = integrator.template integrate_bdr_phiphi<hyEdge_dimT>(i, j, 2 * dim + 0);
        local_mat(hyEdge_dimT*n_shape_fct_+i , dim*n_shape_fct_+j) -= integral;
        // and from the penalty in the lower right diagonal block
        local_mat(hyEdge_dimT*n_shape_fct_+i , hyEdge_dimT*n_shape_fct_+j) 
          += tau * integral;
      }
    }
  }
  
  return local_mat;
} // end of Diffusion_TensorialUniform::assemble_loc_matrix


// -------------------------------------------------------------------------------------------------
// assemble_rhs
// -------------------------------------------------------------------------------------------------

template
< unsigned int hyEdge_dimT, unsigned int poly_deg, unsigned int quad_deg, typename lSol_float_t >
inline SmallVec
<Diffusion_TensorialUniform<hyEdge_dimT,poly_deg,quad_deg,lSol_float_t>::n_loc_dofs_, lSol_float_t>
Diffusion_TensorialUniform<hyEdge_dimT,poly_deg,quad_deg,lSol_float_t>::assemble_rhs
(const std::array< std::array<lSol_float_t, n_shape_bdr_>, 2*hyEdge_dimT >& lambda_values) const
{
  lSol_float_t integral;

  SmallVec<n_loc_dofs_, lSol_float_t> right_hand_side;

  hy_assert( lambda_values.size() == 2 * hyEdge_dimT ,
             "The size of the lambda values should be twice the dimension of a hyperedge." );
  for (unsigned int i = 0; i < 2 * hyEdge_dimT; ++i)
    hy_assert( lambda_values[i].size() == n_shape_bdr_ ,
               "The size of lambda should be the amount of ansatz functions at boundary." );
  
  for (unsigned int i = 0; i < n_shape_fct_; ++i)
  {
    for (unsigned int j = 0; j < n_shape_bdr_; ++j)
    {
      for (unsigned int dim = 0; dim < hyEdge_dimT; ++dim)
      {
        integral = integrator.template integrate_bdr_phipsi<hyEdge_dimT>(i, j, 2 * dim + 0);
        right_hand_side[dim * n_shape_fct_ + i] += lambda_values[2*dim+0][j] * integral;
        right_hand_side[hyEdge_dimT*n_shape_fct_ + i] += tau_*lambda_values[2*dim+0][j] * integral;
    
        integral = integrator.template integrate_bdr_phipsi<hyEdge_dimT>(i, j, 2 * dim + 1);
        right_hand_side[dim*n_shape_fct_ + i] -= lambda_values[2*dim+1][j] * integral;
        right_hand_side[hyEdge_dimT*n_shape_fct_ + i] += tau_*lambda_values[2*dim+1][j] * integral;
      }
    }
  }
  
  return right_hand_side;
} // end of Diffusion_TensorialUniform::assemble_rhs


// -------------------------------------------------------------------------------------------------
// primal_at_boundary
// -------------------------------------------------------------------------------------------------

template
< unsigned int hyEdge_dimT, unsigned int poly_deg, unsigned int quad_deg, typename lSol_float_t >
inline std::array
< 
  std::array
  <
    lSol_float_t,
    Diffusion_TensorialUniform<hyEdge_dimT,poly_deg,quad_deg,lSol_float_t>::n_shape_bdr_
  > ,
  2 * hyEdge_dimT
>
Diffusion_TensorialUniform<hyEdge_dimT,poly_deg,quad_deg,lSol_float_t>::primal_at_boundary
( const std::array<lSol_float_t, n_loc_dofs_ >& coeffs ) const
{
  std::array< std::array<lSol_float_t, n_shape_bdr_> , 2 * hyEdge_dimT > bdr_values;
  lSol_float_t integral;

  for (unsigned int dim_n = 0; dim_n < 2 * hyEdge_dimT; ++dim_n)  bdr_values[dim_n].fill(0.);

  for (unsigned int i = 0; i < n_shape_fct_; ++i)
  {
    for (unsigned int j = 0; j < n_shape_bdr_; ++j)
    {
      for (unsigned int dim = 0; dim < hyEdge_dimT; ++dim)
      {
        integral = integrator.template integrate_bdr_phipsi<hyEdge_dimT>(i, j, 2 * dim + 0);
        bdr_values[2*dim+0][j] += coeffs[hyEdge_dimT * n_shape_fct_ + i] * integral;
        
        integral = integrator.template integrate_bdr_phipsi<hyEdge_dimT>(i, j, 2 * dim + 1);
        bdr_values[2*dim+1][j] += coeffs[hyEdge_dimT * n_shape_fct_ + i] * integral;
      }
    }
  }
  
  return bdr_values;
} // end of Diffusion_TensorialUniform::primal_at_boundary


// -------------------------------------------------------------------------------------------------
// dual_at_boundary
// -------------------------------------------------------------------------------------------------

template
< unsigned int hyEdge_dimT, unsigned int poly_deg, unsigned int quad_deg, typename lSol_float_t >
inline std::array
< 
  std::array
  <
    lSol_float_t,
    Diffusion_TensorialUniform<hyEdge_dimT,poly_deg,quad_deg,lSol_float_t>::n_shape_bdr_
  > ,
  2 * hyEdge_dimT
>
Diffusion_TensorialUniform<hyEdge_dimT,poly_deg,quad_deg,lSol_float_t>::dual_at_boundary
( const std::array<lSol_float_t, (hyEdge_dimT+1) * n_shape_fct_>& coeffs ) const
{
  std::array< std::array<lSol_float_t, n_shape_bdr_> , 2 * hyEdge_dimT > bdr_values;
  lSol_float_t integral;

  for (unsigned int dim_n = 0; dim_n < 2*hyEdge_dimT; ++dim_n)  bdr_values[dim_n].fill(0.);

  for (unsigned int i = 0; i < n_shape_fct_; ++i)
  {
    for (unsigned int j = 0; j < n_shape_bdr_; ++j)
    {
      for (unsigned int dim = 0; dim < hyEdge_dimT; ++dim)
      {
        integral = integrator.template integrate_bdr_phipsi<hyEdge_dimT>(i, j, 2 * dim + 0);
        bdr_values[2*dim+0][j] -= coeffs[dim * n_shape_fct_ + i] * integral;
        
        integral = integrator.template integrate_bdr_phipsi<hyEdge_dimT>(i, j, 2 * dim + 1);
        bdr_values[2*dim+1][j] += coeffs[dim * n_shape_fct_ + i] * integral;
      }
    }
  }
  
  return bdr_values;
} // end of Diffusion_TensorialUniform::dual_at_boundary


// -------------------------------------------------------------------------------------------------
// bulk_values
// -------------------------------------------------------------------------------------------------

template
< unsigned int hyEdge_dimT, unsigned int poly_deg, unsigned int quad_deg, typename lSol_float_t >
template < typename abscissa_float_t, std::size_t sizeT, class input_array_t >
std::array
<
  std::array
  <
    lSol_float_t,
    Hypercube<hyEdge_dimT>::pow(sizeT)
  > ,
  Diffusion_TensorialUniform<hyEdge_dimT,poly_deg,quad_deg,lSol_float_t>::system_dimension()
>
Diffusion_TensorialUniform<hyEdge_dimT,poly_deg,quad_deg,lSol_float_t>::bulk_values
(const std::array<abscissa_float_t,sizeT>& abscissas, const input_array_t& lambda_values,
 const lSol_float_t time) const
{
  std::array< lSol_float_t, n_loc_dofs_ > coefficients = solve_local_problem(lambda_values);


  std::array<std::array<lSol_float_t,Hypercube<hyEdge_dimT>::pow(sizeT)>,system_dimension()> values
      = sum_all_in_tensorial_points_with_coefficients<lSol_float_t,abscissa_float_t,Legendre,
                                                      hyEdge_dimT,abscissas.size(), poly_deg, system_dimension()>(abscissas, coefficients);

  return values;
} // end of Diffusion_TensorialUniform::bulk_values

template
    < unsigned int hyEdge_dimT, unsigned int poly_deg, unsigned int quad_deg, typename lSol_float_t >
template <typename abscissa_float_t, std::size_t sizeT, class input_array_t >
std::array
    <
        std::array
            <
                lSol_float_t,
                Hypercube<hyEdge_dimT-1>::pow(sizeT)
            > ,1
    >
Diffusion_TensorialUniform<hyEdge_dimT,poly_deg,quad_deg,lSol_float_t>::lambda_values(const std::array<
    abscissa_float_t,
    sizeT> &abscissas,
                                                                                                                    const input_array_t &lambda_values,
                                                                                                                    const unsigned int boundary_number) const {
  std::array<std::array<lSol_float_t, Hypercube<hyEdge_dimT-1>::pow(sizeT)>, 1> values_in_local_coordinates
      = sum_all_in_tensorial_points_with_coefficients<lSol_float_t, abscissa_float_t, Legendre, hyEdge_dimT-1, abscissas.size(), poly_deg, 1>
          (abscissas, lambda_values[boundary_number]);
  return values_in_local_coordinates;
}

// -------------------------------------------------------------------------------------------------
// -------------------------------------------------------------------------------------------------
//
// GENERAL DIFFUSION PROBLEM AND RELATED CLASSES/STRUCTS
//
// -------------------------------------------------------------------------------------------------
// -------------------------------------------------------------------------------------------------


/*!*************************************************************************************************
 * \brief   Default parameters for the diffusion equation, cf. below.
 *
 * \authors   Guido Kanschat, Heidelberg University, 2019--2020.
 * \authors   Andreas Rupp, Heidelberg University, 2019--2020.
 **************************************************************************************************/
template < unsigned int space_dimT, typename param_float_t = double >
struct DiffusionParametersDefault
{
  static constexpr std::array<unsigned int, 0U> dirichlet_nodes { };
  static constexpr std::array<unsigned int, 0U> neumann_nodes { };
  static param_float_t inverse_diffusion_coeff
  ( const Point<space_dimT,param_float_t>& point , const param_float_t time = 0. )
  { return 1.; }
  static param_float_t right_hand_side
  ( const Point<space_dimT,param_float_t>& point , const param_float_t time = 0. )
  { return 0.; }
  static param_float_t dirichlet_value
  ( const Point<space_dimT,param_float_t>& point , const param_float_t time = 0. )
  { return 0.; }
  static param_float_t neumann_value
  ( const Point<space_dimT,param_float_t>& point , const param_float_t time = 0. )
  { return 0.; }
  static param_float_t analytic_result
  ( const Point<space_dimT,param_float_t>& point , const param_float_t time = 0. )
  { return 0.; }
};
/*!*************************************************************************************************
 * \brief   Local solver for Poisson's equation on uniform hypergraph.
 *
 * This class contains the local solver for an isotropic diffusion equation, i.e.,
 * \f[
 *  - \nabla \cdot ( d \nabla u = f \quad \text{ in } \Omega, \qquad
 *  u = u_\textup D \quad \text{ on } \partial \Omega_\textup D}, \qquad
 *  - d \nabla u \cdot \nu = g_\textup N \quad \text{ on } \partial \Omega_\textup N
 * \f]
 * in a spatial domain \f$\Omega \subset \mathbb R^d\f$. Here, \f$d\f$ is the spatial dimension
 * \c space_dim, \f$\Omega\f$ is a regular graph (\c hyEdge_dimT = 1) or hypergraph whose
 * hyperedges are surfaces (\c hyEdge_dimT = 2) or volumes (\c hyEdge_dimT = 3) or hypervolumes (in
 * case of \c hyEdge_dimT > 3). \f$f$\f and \f$d\f$ are scalars defined in the whole domain, the
 * Dirichlet and Neumann boundary data needs to be defined on their respective hypernodes.
 *
 * \tparam  hyEdge_dimT   Dimension of a hyperedge, i.e., 1 is for PDEs defined on graphs, 2 is for
 *                        PDEs defined on surfaces, and 3 is for PDEs defined on volumes.
 * \tparam  space_dimT    The dimension of the surrounding space.
 * \tparam  poly_deg      The polynomial degree of test and trial functions.
 * \tparam  quad_deg      The order of the quadrature rule.
 * \tparam  parametersT   Struct depending on templates \c space_dimTP and \c lSol_float_TP that
 *                        contains static parameter functions.
 *                        Defaults to above functions included in \c DiffusionParametersDefault.
 * \tparam  lSol_float_t  The floating point type calculations are executed in. Defaults to double.
 * \tparam  space_dimTP   The dimension of the surrounding space.
 *                        Template parameter for the parameters which defaults to space_dimT.
 * \tparam  lSol_float_tP The floating point type calculations are executed in. Defaults to double.
 *                        Template parameter for the parameters which defaults to lSol_float_t.
 *
 * \authors   Guido Kanschat, Heidelberg University, 2019--2020.
 * \authors   Andreas Rupp, Heidelberg University, 2019--2020.
 **************************************************************************************************/
template
< 
  unsigned int hyEdge_dimT, unsigned int poly_deg, unsigned int quad_deg,
  template < unsigned int, typename >  typename parametersT = DiffusionParametersDefault,
  typename lSol_float_t = double
>
class Diffusion
{
  public:
  
    typedef lSol_float_t solver_float_t;

    // ---------------------------------------------------------------------------------------------
    // Public, static constexpr functions
    // ---------------------------------------------------------------------------------------------
    
    /*!*********************************************************************************************
     * \brief Dimension of hyper edge type that this object solves on.
     **********************************************************************************************/
    static constexpr unsigned int hyEdge_dim() { return hyEdge_dimT; }
    /*!*********************************************************************************************
     * \brief   Evaluate amount of global degrees of freedom per hypernode.
     * 
     * This number must be equal to HyperNodeFactory::n_dofs_per_node() of the HyperNodeFactory
     * cooperating with this object.
     *
     * \retval  n_dofs        Number of global degrees of freedom per hypernode.
     **********************************************************************************************/
    static constexpr unsigned int n_glob_dofs_per_node()
    { return Hypercube<hyEdge_dimT-1>::pow(poly_deg + 1); }
    /*!*********************************************************************************************
     * \brief Dimension of of the solution evaluated with respect to a hypernode.
     **********************************************************************************************/
    static constexpr unsigned int node_value_dimension() { return 1U; }
    /*!*********************************************************************************************
     * \brief Dimension of of the solution evaluated with respect to a hyperedge.
     **********************************************************************************************/
    static constexpr unsigned int system_dimension() { return hyEdge_dimT + 1; }

  private:
  
    // ---------------------------------------------------------------------------------------------
    // Private, static constexpr functions
    // ---------------------------------------------------------------------------------------------

    /*!*********************************************************************************************
     * \brief   Number of local shape functions (with respect to all spatial dimensions).
     **********************************************************************************************/
    static constexpr unsigned int n_shape_fct_ = n_glob_dofs_per_node() * (poly_deg + 1);
    /*!*********************************************************************************************
     * \brief   Number oflocal  shape functions (with respect to a face / hypernode).
     **********************************************************************************************/
    static constexpr unsigned int n_shape_bdr_ = n_glob_dofs_per_node();
    /*!*********************************************************************************************
     * \brief   Number of (local) degrees of freedom per hyperedge.
     **********************************************************************************************/
    static constexpr unsigned int n_loc_dofs_  = (hyEdge_dimT+1) * n_shape_fct_;
    
    template < typename parameters >
    static constexpr bool is_dirichlet( const unsigned int node_type )
    {
      return std::find( parameters::dirichlet_nodes.begin(), parameters::dirichlet_nodes.end(),
                        node_type ) != parameters::dirichlet_nodes.end();
    }

    // ---------------------------------------------------------------------------------------------
    // Private, const members: Parameters and auxiliaries that help assembling matrices, etc.
    // ---------------------------------------------------------------------------------------------
    
    /*!*********************************************************************************************
     * \brief   (Globally constant) penalty parameter for HDG scheme.
     **********************************************************************************************/
    const lSol_float_t tau_;
    /*!*********************************************************************************************
     * \brief   An integrator helps to easily evaluate integrals (e.g. via quadrature).
     **********************************************************************************************/
    const IntegratorTensorial<poly_deg,quad_deg,Gaussian,Legendre,lSol_float_t> integrator;
    
    // ---------------------------------------------------------------------------------------------
    // Private, internal functions for the local solver
    // ---------------------------------------------------------------------------------------------
    
    /*!*********************************************************************************************
     * \brief  Assemble local matrix for the local solver.
     *
     * \tparam  GeomT         The geometry type / typename of the considered hyEdge's geometry.
     * \param   tau           Penalty parameter for HDG.
     * \param   geom          The geometry of the considered hyperedge (of typename GeomT).
     * \retval  loc_mat       Matrix of the local solver.
     **********************************************************************************************/
    template < typename hyEdgeT >  inline SmallSquareMat<n_loc_dofs_, lSol_float_t>
    assemble_loc_matrix
    ( const lSol_float_t tau, hyEdgeT& hyper_edge, const lSol_float_t time ) const;
        
    /*!*********************************************************************************************
     * \brief  Assemble local right-hand for the local solver (from skeletal).
     *
     * The right hand side needs the values of the global degrees of freedom. Note that we basically
     * follow the lines of
     * 
     * B. Cockburn, J. Gopalakrishnan, and R. Lazarov.
     * Unified hybridization of discontinuous Galerkin, mixed, and continuous Galerkin methods for
     * second order elliptic problems. SIAM Journal on Numerical Analysis, 47(2):1319–1365, 2009
     * 
     * and discriminate between local solvers with respect to the skeletal variable and with respect
     * to the global right-hand side. This assembles the local right-hand side with respect to the
     * skeletal variable.
     *
     * \tparam  GeomT         The geometry type / typename of the considered hyEdge's geometry.
     * \param   lambda_values Global degrees of freedom associated to the hyperedge.
     * \param   geom          The geometry of the considered hyperedge (of typename GeomT).
     * \retval  loc_rhs       Local right hand side of the locasl solver.
     **********************************************************************************************/
    template < typename hyEdgeT >
    inline SmallVec< n_loc_dofs_, lSol_float_t > assemble_rhs_from_lambda
    ( 
      const std::array< std::array<lSol_float_t, n_shape_bdr_>, 2*hyEdge_dimT > & lambda_values,
      hyEdgeT                                                                   & hyper_edge 
    )  const;
    /*!*********************************************************************************************
     * \brief  Assemble local right-hand for the local solver (from global right-hand side).
     *
     * Note that we basically follow the lines of
     * 
     * B. Cockburn, J. Gopalakrishnan, and R. Lazarov.
     * Unified hybridization of discontinuous Galerkin, mixed, and continuous Galerkin methods for
     * second order elliptic problems. SIAM Journal on Numerical Analysis, 47(2):1319–1365, 2009
     * 
     * and discriminate between local solvers with respect to the skeletal variable and with respect
     * to the global right-hand side. This assembles the local right-hand side with respect to the
     * global right-hand side. This function implicitly uses the parameters.
     *
     * \tparam  GeomT         The geometry type / typename of the considered hyEdge's geometry.
     * \param   geom          The geometry of the considered hyperedge (of typename GeomT).
     * \retval  loc_rhs       Local right hand side of the locasl solver.
     **********************************************************************************************/
    template < typename hyEdgeT >
    inline SmallVec< n_loc_dofs_, lSol_float_t> assemble_rhs_from_global_rhs
    ( hyEdgeT& hyper_edge, const lSol_float_t time )  const;
    /*!*********************************************************************************************
     * \brief  Assemble local right-hand for the local solver (from global right-hand side).
     *
     * Note that we basically follow the lines of
     * 
     * B. Cockburn, J. Gopalakrishnan, and R. Lazarov.
     * Unified hybridization of discontinuous Galerkin, mixed, and continuous Galerkin methods for
     * second order elliptic problems. SIAM Journal on Numerical Analysis, 47(2):1319–1365, 2009
     * 
     * and discriminate between local solvers with respect to the skeletal variable and with respect
     * to the global right-hand side. This assembles the local right-hand side with respect to the
     * global right-hand side. This function implicitly uses the parameters.
     *
     * \tparam  GeomT         The geometry type / typename of the considered hyEdge's geometry.
     * \param   geom          The geometry of the considered hyperedge (of typename GeomT).
     * \retval  loc_rhs       Local right hand side of the locasl solver.
     **********************************************************************************************/
    template < typename hyEdgeT >
    inline SmallVec< n_loc_dofs_, lSol_float_t> assemble_rhs_from_coeffs
    ( const std::array< lSol_float_t, n_loc_dofs_ >&coeffs, hyEdgeT& hyper_edge )  const;
    /*!*********************************************************************************************
     * \brief  Solve local problem (with right-hand side from skeletal).
     *
     * \tparam  GeomT         The geometry type / typename of the considered hyEdge's geometry.
     * \param   lambda_values Global degrees of freedom associated to the hyperedge.
     * \param   geom          The geometry of the considered hyperedge (of typename GeomT).
     * \retval  loc_sol       Solution of the local problem.
     **********************************************************************************************/
    template < typename hyEdgeT >  inline std::array<lSol_float_t, n_loc_dofs_> solve_local_problem
    ( 
      const std::array< std::array<lSol_float_t, n_shape_bdr_>, 2*hyEdge_dimT > & lambda_values,
      const unsigned int                                                          solution_type,
      hyEdgeT                                                                   & hyper_edge,
      const lSol_float_t time
    )  const
    {
      try
      { 
        SmallVec<n_loc_dofs_, lSol_float_t> rhs;
        if (solution_type == 0)
          rhs = assemble_rhs_from_lambda(lambda_values, hyper_edge);
        else if (solution_type == 1)
          rhs = assemble_rhs_from_lambda(lambda_values, hyper_edge)
                  + assemble_rhs_from_global_rhs(hyper_edge,time);
        else  hy_assert( 0 == 1 , "This has not been implemented!" );
        return ( rhs / assemble_loc_matrix(tau_, hyper_edge, time) ).data();
      }
      catch (LAPACKexception& exc)
      {
        hy_assert( 0 == 1 ,
                   exc.what() << std::endl << "This can happen if quadrature is too inaccurate!" );
        throw exc;
      }
    }
    /*!*********************************************************************************************
     * \brief  Solve local problem (with right-hand side from skeletal).
     *
     * \tparam  GeomT         The geometry type / typename of the considered hyEdge's geometry.
     * \param   lambda_values Global degrees of freedom associated to the hyperedge.
     * \param   geom          The geometry of the considered hyperedge (of typename GeomT).
     * \retval  loc_sol       Solution of the local problem.
     **********************************************************************************************/
    template < typename hyEdgeT >  inline std::array<lSol_float_t, n_loc_dofs_> solve_mass_problem
    ( 
      const std::array<lSol_float_t, n_loc_dofs_> & coeffs, hyEdgeT & hyper_edge,
      const lSol_float_t time
    )  const
    {
      try
      { 
        SmallVec<n_loc_dofs_, lSol_float_t> rhs = assemble_rhs_from_coeffs(coeffs, hyper_edge);
        return ( rhs / assemble_loc_matrix(tau_, hyper_edge, time) ).data();
      }
      catch (LAPACKexception& exc)
      {
        hy_assert( 0 == 1 ,
                   exc.what() << std::endl << "This can happen if quadrature is too inaccurate!" );
        throw exc;
      }
    }
    /*!*********************************************************************************************
     * \brief   Evaluate primal variable at boundary.
     *
     * Function to evaluate primal variable of the solution. This function is needed to calculate
     * the local numerical fluxes.
     *
     * \tparam  GeomT         The geometry type / typename of the considered hyEdge's geometry.
     * \param   coeffs        Coefficients of the local solution.
     * \param   geom          The geometry of the considered hyperedge (of typename GeomT).
     * \retval  bdr_coeffs    Coefficients of respective (dim-1) dimensional function at boundaries.
     **********************************************************************************************/
    template < typename hyEdgeT >
    inline std::array< std::array<lSol_float_t, n_shape_bdr_> , 2*hyEdge_dimT > primal_at_boundary
    ( const std::array<lSol_float_t, n_loc_dofs_ >& coeffs, hyEdgeT& hyper_edge ) const;
    /*!*********************************************************************************************
     * \brief   Evaluate dual variable at boundary.
     *
     * Function to evaluate dual variable of the solution. This function is needed to calculate the
     * local numerical fluxes.
     *
     * \tparam  GeomT         The geometry type / typename of the considered hyEdge's geometry.
     * \param   coeffs        Coefficients of the local solution.
     * \param   geom          The geometry of the considered hyperedge (of typename GeomT).
     * \retval  bdr_coeffs    Coefficients of respective (dim-1) dimensional function at boundaries.
     **********************************************************************************************/
    template < typename hyEdgeT >
    inline std::array< std::array<lSol_float_t, n_shape_bdr_> , 2*hyEdge_dimT > dual_at_boundary
    ( 
      const std::array<lSol_float_t, (hyEdge_dimT+1) * n_shape_fct_>& coeffs,
      hyEdgeT& hyper_edge
    ) const;
    
  public:
  
    // ---------------------------------------------------------------------------------------------
    // Public functions (and one typedef) to be utilized by external functions.
    // ---------------------------------------------------------------------------------------------
    
    /*!*********************************************************************************************
     * \brief   Class is constructed using a single double indicating the penalty parameter.
     **********************************************************************************************/
    typedef lSol_float_t constructor_value_type;
    /*!*********************************************************************************************
     * \brief   Constructor for local solver.
     *
     * \param   tau           Penalty parameter of HDG scheme.
     **********************************************************************************************/
    Diffusion(const constructor_value_type& tau = 1.) : tau_(tau)  { } 
    /*!*********************************************************************************************
     * \brief   Evaluate local contribution to matrix--vector multiplication.
     *
     * Execute matrix--vector multiplication y = A * x, where x represents the vector containing the
     * skeletal variable (adjacent to one hyperedge), and A is the condensed matrix arising from the
     * HDG discretization. This function does this multiplication (locally) for one hyperedge. The
     * hyperedge is no parameter, since all hyperedges are assumed to have the same properties.
     *
     * \tparam  GeomT         The geometry type / typename of the considered hyEdge's geometry.
     * \param   lambda_values Local part of vector x.
     * \param   geom          The geometry of the considered hyperedge (of typename GeomT).
     * \retval  vecAx         Local part of vector A * x.
     **********************************************************************************************/
    template < class hyEdgeT >
    std::array< std::array<lSol_float_t, n_shape_bdr_>, 2*hyEdge_dimT > numerical_flux_from_lambda
    ( 
      const std::array< std::array<lSol_float_t, n_shape_bdr_>, 2*hyEdge_dimT > & lambda_values,
      hyEdgeT                                                                   & hyper_edge,
      const lSol_float_t time = 0.
    )  const
    {
      using parameters = parametersT<decltype(hyEdgeT::geometry)::space_dim(), lSol_float_t>;
      std::array<lSol_float_t, n_loc_dofs_> coeffs
        = solve_local_problem(lambda_values, 0U, hyper_edge, time);
      
      std::array< std::array<lSol_float_t, n_shape_bdr_> , 2 * hyEdge_dimT > bdr_values,
        primals(primal_at_boundary(coeffs,hyper_edge)), duals(dual_at_boundary(coeffs,hyper_edge));
  
      for (unsigned int i = 0; i < lambda_values.size(); ++i)
        if ( is_dirichlet<parameters>(hyper_edge.node_descriptor[i]) )
          for (unsigned int j = 0; j < lambda_values[i].size(); ++j)  bdr_values[i][j] = 0.;
        else
          for (unsigned int j = 0; j < lambda_values[i].size(); ++j)
            bdr_values[i][j] = duals[i][j] + tau_ * primals[i][j] 
                                 - tau_ * lambda_values[i][j] * hyper_edge.geometry.face_area(i);
       
      return bdr_values;
    }
    /*!*********************************************************************************************
     * \brief   Evaluate local contribution to matrix--vector multiplication.
     *
     * Execute matrix--vector multiplication y = A * x, where x represents the vector containing the
     * skeletal variable (adjacent to one hyperedge), and A is the condensed matrix arising from the
     * HDG discretization. This function does this multiplication (locally) for one hyperedge. The
     * hyperedge is no parameter, since all hyperedges are assumed to have the same properties.
     *
     * \tparam  GeomT         The geometry type / typename of the considered hyEdge's geometry.
     * \param   lambda_values Local part of vector x.
     * \param   geom          The geometry of the considered hyperedge (of typename GeomT).
     * \retval  vecAx         Local part of vector A * x.
     **********************************************************************************************/
    template < class hyEdgeT >
    std::array< std::array<lSol_float_t, n_shape_bdr_>, 2*hyEdge_dimT > numerical_flux_total
    ( 
      const std::array< std::array<lSol_float_t, n_shape_bdr_>, 2*hyEdge_dimT > & lambda_values,
      hyEdgeT                                                                   & hyper_edge,
      const lSol_float_t time = 0.
    )  const
    {
      using parameters = parametersT<decltype(hyEdgeT::geometry)::space_dim(), lSol_float_t>;
      std::array<lSol_float_t, n_loc_dofs_> coeffs
        = solve_local_problem(lambda_values, 1U, hyper_edge, time);

      std::array< std::array<lSol_float_t, n_shape_bdr_> , 2 * hyEdge_dimT > bdr_values,
        primals(primal_at_boundary(coeffs,hyper_edge)), duals(dual_at_boundary(coeffs,hyper_edge));
  
      for (unsigned int i = 0; i < lambda_values.size(); ++i)
      {
        if ( is_dirichlet<parameters>(hyper_edge.node_descriptor[i]) )
          for (unsigned int j = 0; j < lambda_values[i].size(); ++j)  bdr_values[i][j] = 0.;
        else
          for (unsigned int j = 0; j < lambda_values[i].size(); ++j)
            bdr_values[i][j] = duals[i][j] + tau_ * primals[i][j]
                                 - tau_ * lambda_values[i][j] * hyper_edge.geometry.face_area(i);
      }
          
      return bdr_values;
    }
    /*!*********************************************************************************************
     * \brief   Evaluate local contribution to matrix--vector multiplication.
     *
     * Execute matrix--vector multiplication y = A * x, where x represents the vector containing the
     * skeletal variable (adjacent to one hyperedge), and A is the condensed matrix arising from the
     * HDG discretization. This function does this multiplication (locally) for one hyperedge. The
     * hyperedge is no parameter, since all hyperedges are assumed to have the same properties.
     *
     * \tparam  GeomT         The geometry type / typename of the considered hyEdge's geometry.
     * \param   lambda_values Local part of vector x.
     * \param   geom          The geometry of the considered hyperedge (of typename GeomT).
     * \retval  vecAx         Local part of vector A * x.
     **********************************************************************************************/
    template < class hyEdgeT >
    std::array< std::array<lSol_float_t, n_shape_bdr_>, 2*hyEdge_dimT > numerical_flux_initial
    ( 
      const std::array< std::array<lSol_float_t, n_shape_bdr_>, 2*hyEdge_dimT > & lambda_values,
      hyEdgeT                                                                   & hyper_edge,
      const lSol_float_t time = 0.
    )  const
    {
      using parameters = parametersT<decltype(hyEdgeT::geometry)::space_dim(), lSol_float_t>;

      std::array< std::array<lSol_float_t, n_shape_bdr_> , 2 * hyEdge_dimT > bdr_values;
  
      for (unsigned int i = 0; i < lambda_values.size(); ++i)
      {
        if ( is_dirichlet<parameters>(hyper_edge.node_descriptor[i]) )
          for (unsigned int j = 0; j < lambda_values[i].size(); ++j)  bdr_values[i][j] = 0.;
        else
          for (unsigned int j = 0; j < lambda_values[i].size(); ++j)
            bdr_values[i][j] = integrator.template integrate_bdrUni_phifunc
              < decltype(hyEdgeT::geometry), parameters::initial >
                        (i, j, hyper_edge.geometry, time);
      }
          
      return bdr_values;
    }
    /*!*********************************************************************************************
     * \brief   Evaluate local contribution to matrix--vector multiplication.
     *
     * Execute matrix--vector multiplication y = A * x, where x represents the vector containing the
     * skeletal variable (adjacent to one hyperedge), and A is the condensed matrix arising from the
     * HDG discretization. This function does this multiplication (locally) for one hyperedge. The
     * hyperedge is no parameter, since all hyperedges are assumed to have the same properties.
     *
     * \tparam  GeomT         The geometry type / typename of the considered hyEdge's geometry.
     * \param   lambda_values Local part of vector x.
     * \param   geom          The geometry of the considered hyperedge (of typename GeomT).
     * \retval  vecAx         Local part of vector A * x.
     **********************************************************************************************/
    /*template < class hyEdgeT >
    std::array< std::array<lSol_float_t, n_shape_bdr_>, 2*hyEdge_dimT > numerical_flux_from_mass
    ( 
      const std::array< std::array<lSol_float_t, n_shape_bdr_>, 2*hyEdge_dimT > & lambda_values,
      hyEdgeT                                                                   & hyper_edge,
      const lSol_float_t time = 0.
    )  const
    {
      using parameters = parametersT<decltype(hyEdgeT::geometry)::space_dim(), lSol_float_t>;

      std::array<lSol_float_t, n_loc_dofs_> coeffs
        = solve_local_problem(lambda_values, 0U, hyper_edge, time);
      std::array< std::array<lSol_float_t, n_shape_bdr_> , 2 * hyEdge_dimT > bdr_values;
      
      SmallVec<n_shape_fct_, lSol_float_t> u_coeffs, test_coeffs;
      for (unsigned int i = 0; i < n_shape_fct_; ++i)
        u_coeffs[i] = coeffs[hyEdge_dimT*n_shape_fct_+i];

      std::array< std::array<lSol_float_t, n_shape_bdr_>, 2*hyEdge_dimT > lambda_values_uni;
      for (unsigned int i = 0; i < lambda_values.size(); ++i)  lambda_values_uni[i].fill(0.);
      for (unsigned int i = 0; i < lambda_values.size(); ++i)
        if ( is_dirichlet<parameters>(hyper_edge.node_descriptor[i]) )
          for (unsigned int j = 0; j < lambda_values[i].size(); ++j)  bdr_values[i][j] = 0.;
        else
          for (unsigned int j = 0; j < lambda_values[i].size(); ++j)
          {
            lambda_values_uni[i][j] = 1.;
            coeffs = solve_local_problem(lambda_values_uni, 0U, hyper_edge, time);
            for (unsigned int k = 0; k < n_shape_fct_; ++k)
              test_coeffs[k] = coeffs[hyEdge_dimT*n_shape_fct_+k];
            bdr_values[i][j] = integrator.integrate_vol_phiphi
                                (u_coeffs.data(), test_coeffs.data(), hyper_edge.geometry);
            lambda_values_uni[i][j] = 0.;
          }

      return bdr_values;
    }*/


    /*!*********************************************************************************************
     * \brief   Evaluate local contribution to matrix--vector multiplication.
     *
     * Execute matrix--vector multiplication y = A * x, where x represents the vector containing the
     * skeletal variable (adjacent to one hyperedge), and A is the condensed matrix arising from the
     * HDG discretization. This function does this multiplication (locally) for one hyperedge. The
     * hyperedge is no parameter, since all hyperedges are assumed to have the same properties.
     *
     * \tparam  GeomT         The geometry type / typename of the considered hyEdge's geometry.
     * \param   lambda_values Local part of vector x.
     * \param   geom          The geometry of the considered hyperedge (of typename GeomT).
     * \retval  vecAx         Local part of vector A * x.
     **********************************************************************************************/
    template < class hyEdgeT >
    std::array< std::array<lSol_float_t, n_shape_bdr_>, 2*hyEdge_dimT > numerical_flux_from_mass
    ( 
      const std::array< std::array<lSol_float_t, n_shape_bdr_>, 2*hyEdge_dimT > & lambda_values,
      hyEdgeT                                                                   & hyper_edge,
      const lSol_float_t time = 0.
    )  const
    {
      using parameters = parametersT<decltype(hyEdgeT::geometry)::space_dim(), lSol_float_t>;
      std::array<lSol_float_t, n_loc_dofs_> coeffs
        = solve_local_problem(lambda_values, 0U, hyper_edge, time);
      coeffs = solve_mass_problem(coeffs, hyper_edge, time);

      std::array< std::array<lSol_float_t, n_shape_bdr_> , 2 * hyEdge_dimT > bdr_values,
        primals(primal_at_boundary(coeffs,hyper_edge)), duals(dual_at_boundary(coeffs,hyper_edge));

      for (unsigned int i = 0; i < lambda_values.size(); ++i)
      {
        if ( is_dirichlet<parameters>(hyper_edge.node_descriptor[i]) )
          for (unsigned int j = 0; j < lambda_values[i].size(); ++j)  bdr_values[i][j] = 0.;
        else
          for (unsigned int j = 0; j < lambda_values[i].size(); ++j)
            bdr_values[i][j] = duals[i][j] + tau_ * primals[i][j];
      }

      return bdr_values;
    }


    /*!*********************************************************************************************
     * \brief   Evaluate local local reconstruction at tensorial products of abscissas.
     *
     * \tparam  absc_float_t  Floating type for the abscissa values.
     * \tparam  sizeT         Size of the array of array of abscissas.
     * \tparam  GeomT         The geometry type / typename of the considered hyEdge's geometry.
     * \param   abscissas     Abscissas of the supporting points.
     * \param   lambda_values The values of the skeletal variable's coefficients.
     * \param   geom          The geometry of the considered hyperedge (of typename GeomT).
     * \retval  vec_b         Local part of vector b.
     **********************************************************************************************/
    template < class hyEdgeT >
    lSol_float_t calc_L2_error_squared
    (
      std::array< std::array<lSol_float_t, n_shape_bdr_>, 2*hyEdge_dimT > & lambda_values,
      hyEdgeT                                                             & hy_edge,
      const lSol_float_t time = 0.
    )  const
    {
      using parameters = parametersT<decltype(hyEdgeT::geometry)::space_dim(), lSol_float_t>;
      std::array<lSol_float_t, n_loc_dofs_> coefficients 
        = solve_local_problem(lambda_values, 1U, hy_edge,time);
      std::array< lSol_float_t, n_shape_fct_ > coeffs;
      for (unsigned int i = 0; i < coeffs.size(); ++i)
        coeffs[i] = coefficients[i + hyEdge_dimT * n_shape_fct_];
      return integrator.template integrate_vol_diffsquare_discana
          <decltype(hyEdgeT::geometry),parameters::analytic_result>(coeffs,hy_edge.geometry,time);
    }

    /*!*********************************************************************************************
     * \brief   Evaluate local local reconstruction at tensorial products of abscissas.
     *
     * \tparam  absc_float_t  Floating type for the abscissa values.
     * \tparam  sizeT         Size of the array of array of abscissas.
     * \tparam  GeomT         The geometry type / typename of the considered hyEdge's geometry.
     * \param   abscissas     Abscissas of the supporting points.
     * \param   lambda_values The values of the skeletal variable's coefficients.
     * \param   geom          The geometry of the considered hyperedge (of typename GeomT).
     * \retval  vec_b         Local part of vector b.
     **********************************************************************************************/
    template < typename abscissa_float_t, std::size_t sizeT, class input_array_t, class hyEdgeT >
    std::array
    <
      std::array<lSol_float_t, Hypercube<hyEdge_dimT>::pow(sizeT)>,
      Diffusion
      < 
        hyEdge_dimT, poly_deg, quad_deg, parametersT, lSol_float_t
      >::system_dimension()
    >
    bulk_values
    ( 
      const std::array<abscissa_float_t,sizeT>  & abscissas,
      const input_array_t                       & lambda_values,
<<<<<<< HEAD
      hyEdgeT                                   & hyper_edge
        )  const;


  /*!*********************************************************************************************
   * \brief   Evaluate the function lambda on tensor product points on the boundary
   *
   * \tparam  absc_float_t  Floating type for the abscissa values.
   * \tparam  sizeT         Size of the array of array of abscissas.
   * \param   abscissas     Abscissas of the supporting points.
   * \param   lambda_values The values of the skeletal variable's coefficients.
   * \param   boundary_number number of the boundary on which to evaluate the function.
   **********************************************************************************************/
  template< typename abscissa_float_t, std::size_t sizeT, class input_array_t>
  std::array
      <
          std::array<lSol_float_t, Hypercube<hyEdge_dimT-1>::pow(sizeT)>,1
      >
  lambda_values
      (
          const std::array<abscissa_float_t,sizeT>  & abscissas,
          const input_array_t                       & lambda_values,
          const unsigned int boundary_number
      )  const;

=======
      hyEdgeT                                   & hyper_edge,
      const lSol_float_t time = 0.
    )  const;
>>>>>>> 327d20dd
}; // end of class Diffusion


// -------------------------------------------------------------------------------------------------
// -------------------------------------------------------------------------------------------------
//
// IMPLEMENTATION OF MEMBER FUNCTIONS OF Diffusion
//
// -------------------------------------------------------------------------------------------------
// -------------------------------------------------------------------------------------------------


// -------------------------------------------------------------------------------------------------
// assemble_loc_matrix
// -------------------------------------------------------------------------------------------------

template
< 
  unsigned int hyEdge_dimT, unsigned int poly_deg, unsigned int quad_deg,
  template < unsigned int, typename >  typename parametersT, typename lSol_float_t
>
template < typename hyEdgeT >
inline SmallSquareMat
< Diffusion < hyEdge_dimT,poly_deg,quad_deg,parametersT,lSol_float_t >::n_loc_dofs_, lSol_float_t >
Diffusion < hyEdge_dimT,poly_deg,quad_deg,parametersT,lSol_float_t >::
assemble_loc_matrix ( const lSol_float_t tau, hyEdgeT& hyper_edge, const lSol_float_t time ) const
{ 
  using parameters = parametersT<decltype(hyEdgeT::geometry)::space_dim(), lSol_float_t>;
  const IntegratorTensorial<poly_deg,quad_deg,Gaussian,Legendre,lSol_float_t> integrator;
  SmallSquareMat<n_loc_dofs_, lSol_float_t> local_mat;
  lSol_float_t vol_integral, face_integral, helper;
  SmallVec<hyEdge_dimT, lSol_float_t> grad_int_vec, normal_int_vec;

  for (unsigned int i = 0; i < n_shape_fct_; ++i)
  {
    for (unsigned int j = 0; j < n_shape_fct_; ++j)
    {
      // Integral_element phi_i phi_j dx in diagonal blocks
      vol_integral = integrator.template integrate_vol_phiphifunc
                        < decltype(hyEdgeT::geometry), parameters::inverse_diffusion_coeff >
                        (i, j, hyper_edge.geometry, time);
      // Integral_element - nabla phi_i \vec phi_j dx 
      // = Integral_element - div \vec phi_i phi_j dx in right upper and left lower blocks
      grad_int_vec = integrator.template integrate_vol_nablaphiphi<decltype(hyEdgeT::geometry)>
                       (i, j, hyper_edge.geometry);       

      face_integral = 0.;
      normal_int_vec = 0.;
      for (unsigned int face = 0; face < 2 * hyEdge_dimT; ++face)
      {
        helper = integrator.template integrate_bdr_phiphi<decltype(hyEdgeT::geometry)>
                   (i, j, face, hyper_edge.geometry);
        face_integral += helper;
        for (unsigned int dim = 0; dim < hyEdge_dimT; ++dim)
          normal_int_vec[dim] += hyper_edge.geometry.local_normal(face).operator[](dim) * helper;
      }

      local_mat( hyEdge_dimT*n_shape_fct_+i , hyEdge_dimT*n_shape_fct_+j ) += tau * face_integral;
      for (unsigned int dim = 0; dim < hyEdge_dimT; ++dim)
      { 
        local_mat( dim*n_shape_fct_+i , dim*n_shape_fct_+j ) += vol_integral;
        local_mat( hyEdge_dimT*n_shape_fct_+i , dim*n_shape_fct_+j ) -= grad_int_vec[dim];
        local_mat( dim*n_shape_fct_+i , hyEdge_dimT*n_shape_fct_+j ) -= grad_int_vec[dim];
        local_mat( hyEdge_dimT*n_shape_fct_+i , dim*n_shape_fct_+j ) += normal_int_vec[dim];
      }
    }
  }

  return local_mat;
} // end of Diffusion::assemble_loc_matrix


// -------------------------------------------------------------------------------------------------
// assemble_rhs_from_lambda
// -------------------------------------------------------------------------------------------------

template
< 
  unsigned int hyEdge_dimT, unsigned int poly_deg, unsigned int quad_deg,
  template < unsigned int, typename >  typename parametersT, typename lSol_float_t
>
template < typename hyEdgeT >
inline SmallVec
< Diffusion < hyEdge_dimT,poly_deg,quad_deg,parametersT,lSol_float_t >::n_loc_dofs_, lSol_float_t >
Diffusion < hyEdge_dimT,poly_deg,quad_deg,parametersT,lSol_float_t >::assemble_rhs_from_lambda
( 
  const std::array< std::array<lSol_float_t, n_shape_bdr_>, 2*hyEdge_dimT > & lambda_values,
  hyEdgeT                                                                   & hyper_edge 
)  const
{
  hy_assert( lambda_values.size() == 2 * hyEdge_dimT ,
             "The size of the lambda values should be twice the dimension of a hyperedge." );
  for (unsigned int i = 0; i < 2 * hyEdge_dimT; ++i)
    hy_assert( lambda_values[i].size() == n_shape_bdr_ ,
               "The size of lambda should be the amount of ansatz functions at boundary." );

  SmallVec<n_loc_dofs_, lSol_float_t> right_hand_side;
  lSol_float_t integral;
  
  for (unsigned int i = 0; i < n_shape_fct_; ++i)
    for (unsigned int j = 0; j < n_shape_bdr_; ++j)
      for (unsigned int face = 0; face < 2 * hyEdge_dimT; ++face)
      {
        integral = integrator.template integrate_bdr_phipsi<decltype(hyEdgeT::geometry)>
                     (i, j, face, hyper_edge.geometry);
        right_hand_side[hyEdge_dimT*n_shape_fct_ + i] += tau_ * lambda_values[face][j] * integral;
        for (unsigned int dim = 0; dim < hyEdge_dimT; ++dim)
          right_hand_side[dim * n_shape_fct_ + i]
            -= hyper_edge.geometry.local_normal(face).operator[](dim) 
                 * lambda_values[face][j] * integral; 
      }
  
  return right_hand_side;
} // end of Diffusion::assemble_rhs_from_lambda


// -------------------------------------------------------------------------------------------------
// assemble_rhs_from_global_rhs
// -------------------------------------------------------------------------------------------------

template
< 
  unsigned int hyEdge_dimT, unsigned int poly_deg, unsigned int quad_deg,
  template < unsigned int, typename >  typename parametersT, typename lSol_float_t
>
template < typename hyEdgeT >
inline SmallVec
< Diffusion < hyEdge_dimT,poly_deg,quad_deg,parametersT,lSol_float_t >::n_loc_dofs_, lSol_float_t >
Diffusion < hyEdge_dimT,poly_deg,quad_deg,parametersT,lSol_float_t >::
assemble_rhs_from_global_rhs ( hyEdgeT & hyper_edge, const lSol_float_t time )  const
{
  using parameters = parametersT<decltype(hyEdgeT::geometry)::space_dim(), lSol_float_t>;
  SmallVec<n_loc_dofs_, lSol_float_t> right_hand_side;
  lSol_float_t integral;
  for (unsigned int i = 0; i < n_shape_fct_; ++i)
  {
    right_hand_side[hyEdge_dimT*n_shape_fct_ + i]
      = integrator.template integrate_vol_phifunc
          <decltype(hyEdgeT::geometry),parameters::right_hand_side>  (i, hyper_edge.geometry, time);
    for (unsigned int face = 0; face < 2 * hyEdge_dimT; ++face)
    {
      if ( !is_dirichlet<parameters>(hyper_edge.node_descriptor[face]) )  continue;
      integral = integrator.template integrate_bdr_phifunc
                   <decltype(hyEdgeT::geometry),parameters::dirichlet_value>
                   (i, face, hyper_edge.geometry, time);
      right_hand_side[hyEdge_dimT*n_shape_fct_ + i] += tau_ * integral;
      for (unsigned int dim = 0; dim < hyEdge_dimT; ++dim)
        right_hand_side[dim * n_shape_fct_ + i] 
          -= hyper_edge.geometry.local_normal(face).operator[](dim) * integral; 
    }
  }

  return right_hand_side;
} // end of Diffusion::assemble_rhs_from_global_rhs


// -------------------------------------------------------------------------------------------------
// assemble_rhs_from_coeffs
// -------------------------------------------------------------------------------------------------

template
< 
  unsigned int hyEdge_dimT, unsigned int poly_deg, unsigned int quad_deg,
  template < unsigned int, typename >  typename parametersT, typename lSol_float_t
>
template < typename hyEdgeT >
inline SmallVec
< Diffusion < hyEdge_dimT,poly_deg,quad_deg,parametersT,lSol_float_t >::n_loc_dofs_, lSol_float_t >
Diffusion < hyEdge_dimT,poly_deg,quad_deg,parametersT,lSol_float_t >::
assemble_rhs_from_coeffs
( 
  const std::array
  < 
    lSol_float_t,
    Diffusion < hyEdge_dimT,poly_deg,quad_deg,parametersT,lSol_float_t >::n_loc_dofs_
  >& coeffs,
  hyEdgeT & hyper_edge
)  const
{
  SmallVec<n_loc_dofs_, lSol_float_t> right_hand_side;
  for (unsigned int i = 0; i < n_shape_fct_; ++i)
    for (unsigned int j = 0; j < n_shape_fct_; ++j)
      right_hand_side[hyEdge_dimT*n_shape_fct_ + i]
        += coeffs[hyEdge_dimT*n_shape_fct_ + j] 
            * integrator.template integrate_vol_phiphi(i, j, hyper_edge.geometry);

  return right_hand_side;
} // end of Diffusion::assemble_rhs_from_coeffs


// -------------------------------------------------------------------------------------------------
// primal_at_boundary
// -------------------------------------------------------------------------------------------------

template
< 
  unsigned int hyEdge_dimT, unsigned int poly_deg, unsigned int quad_deg,
  template < unsigned int, typename >  typename parametersT, typename lSol_float_t
>
template < typename hyEdgeT >
inline std::array
< 
  std::array
  < lSol_float_t, Diffusion<hyEdge_dimT,poly_deg,quad_deg,parametersT,lSol_float_t>::n_shape_bdr_ >,
  2 * hyEdge_dimT
>
Diffusion < hyEdge_dimT,poly_deg,quad_deg,parametersT,lSol_float_t >::primal_at_boundary
( 
  const std::array<lSol_float_t, n_loc_dofs_ >  & coeffs,
  hyEdgeT                                       & hyper_edge
)  const
{
  std::array< std::array<lSol_float_t, n_shape_bdr_> , 2 * hyEdge_dimT > bdr_values;

  for (unsigned int dim_n = 0; dim_n < 2 * hyEdge_dimT; ++dim_n)  bdr_values[dim_n].fill(0.);

  for (unsigned int i = 0; i < n_shape_fct_; ++i)
    for (unsigned int j = 0; j < n_shape_bdr_; ++j)
      for (unsigned int face = 0; face < 2 * hyEdge_dimT; ++face)
        bdr_values[face][j] 
          += coeffs[hyEdge_dimT * n_shape_fct_ + i] 
              * integrator.template integrate_bdr_phipsi<decltype(hyEdgeT::geometry)>
                  (i, j, face, hyper_edge.geometry);
  
  return bdr_values;
} // end of Diffusion::primal_at_boundary


// -------------------------------------------------------------------------------------------------
// dual_at_boundary
// -------------------------------------------------------------------------------------------------

template
< 
  unsigned int hyEdge_dimT, unsigned int poly_deg, unsigned int quad_deg,
  template < unsigned int, typename >  typename parametersT, typename lSol_float_t
>
template < typename hyEdgeT >
inline std::array
< 
  std::array
  < lSol_float_t,Diffusion<hyEdge_dimT,poly_deg,quad_deg,parametersT,lSol_float_t >::n_shape_bdr_ >,
  2 * hyEdge_dimT
>
Diffusion < hyEdge_dimT,poly_deg,quad_deg,parametersT,lSol_float_t >::dual_at_boundary
( 
  const std::array<lSol_float_t, (hyEdge_dimT+1) * n_shape_fct_>  & coeffs,
  hyEdgeT                                                         & hyper_edge
)  const
{
  std::array< std::array<lSol_float_t, n_shape_bdr_> , 2 * hyEdge_dimT > bdr_values;
  lSol_float_t integral;

  for (unsigned int dim_n = 0; dim_n < 2*hyEdge_dimT; ++dim_n)  bdr_values[dim_n].fill(0.);

  for (unsigned int i = 0; i < n_shape_fct_; ++i)
    for (unsigned int j = 0; j < n_shape_bdr_; ++j)
      for (unsigned int face = 0; face < 2 * hyEdge_dimT; ++face)
      {
        integral = integrator.template integrate_bdr_phipsi<decltype(hyEdgeT::geometry)>
                     (i, j, face, hyper_edge.geometry);
        for (unsigned int dim = 0; dim < hyEdge_dimT; ++dim)
          bdr_values[face][j] 
            += hyper_edge.geometry.local_normal(face).operator[](dim) * integral
                 * coeffs[dim * n_shape_fct_ + i];
      }
  
  return bdr_values;
} // end of Diffusion::dual_at_boundary


// -------------------------------------------------------------------------------------------------
// bulk_values
// -------------------------------------------------------------------------------------------------

template
< 
  unsigned int hyEdge_dimT, unsigned int poly_deg, unsigned int quad_deg,
  template < unsigned int, typename >  typename parametersT, typename lSol_float_t
>
template < typename abscissa_float_t, std::size_t sizeT, class input_array_t, typename hyEdgeT >
std::array
<
  std::array
  <
    lSol_float_t,
    Hypercube<hyEdge_dimT>::pow(sizeT)
  > ,
  Diffusion < hyEdge_dimT,poly_deg,quad_deg,parametersT,lSol_float_t >::system_dimension()
>
Diffusion < hyEdge_dimT,poly_deg,quad_deg,parametersT,lSol_float_t >::bulk_values
( 
  const std::array<abscissa_float_t,sizeT>  & abscissas,
  const input_array_t                       & lambda_values,
  hyEdgeT                                   & hyper_edge,
  const lSol_float_t time
)  const
{
  std::array< lSol_float_t, n_loc_dofs_ > coefficients
<<<<<<< HEAD
      = solve_local_problem(lambda_values, 1U, hyper_edge);

  std::array<std::array<lSol_float_t,Hypercube<hyEdge_dimT>::pow(sizeT)>,system_dimension()> values
      = sum_all_in_tensorial_points_with_coefficients<lSol_float_t,abscissa_float_t,Legendre,
      hyEdge_dimT,abscissas.size(), poly_deg, system_dimension()>(abscissas, coefficients);

=======
    = solve_local_problem(lambda_values, 1U, hyper_edge, time);

  std::array<std::array<lSol_float_t,Hypercube<hyEdge_dimT>::pow(sizeT)>,system_dimension()> values;
  std::array<unsigned int, hyEdge_dimT> dec_i, dec_q;
  lSol_float_t fct_value;
 
  std::array<unsigned int, poly_deg+1> poly_indices;
  for (unsigned int i = 0; i < poly_deg+1; ++i) poly_indices[i] = i;
  std::array< std::array<lSol_float_t, abscissas.size()>, poly_deg+1 > 
    values1D = shape_fct_eval<lSol_float_t,Legendre>(poly_indices, abscissas);
      
  for (unsigned int i = 0; i < values.size(); ++i)  values[i].fill(0.);
  
  for (unsigned int i = 0; i < n_shape_fct_; ++i)
  { 
    dec_i = integrator.template index_decompose<hyEdge_dimT>(i);
    for (unsigned int q = 0; q < Hypercube<hyEdge_dimT>::pow(sizeT); ++q)
    {
      dec_q = integrator.template index_decompose<hyEdge_dimT, abscissas.size()>(q);
      fct_value = 1.;
      for (unsigned int dim_fct = 0; dim_fct < hyEdge_dimT; ++dim_fct)
        fct_value *= values1D[dec_i[dim_fct]][dec_q[dim_fct]];
      for (unsigned int dim = 0; dim < system_dimension(); ++dim)
        values[dim][q] += coefficients[dim * n_shape_fct_ + i] * fct_value;
    }
  }
  
>>>>>>> 327d20dd
  return values;
}
// end of Diffusion::bulk_values


template
    <
        unsigned int hyEdge_dimT, unsigned int poly_deg, unsigned int quad_deg,
        template < unsigned int, typename >  typename parametersT, typename lSol_float_t
    >
template <typename abscissa_float_t, std::size_t sizeT, class input_array_t>
std::array
    <
        std::array<lSol_float_t, Hypercube<hyEdge_dimT-1>::pow(sizeT)>,1
    >
Diffusion < hyEdge_dimT,poly_deg,quad_deg,parametersT,lSol_float_t >::
lambda_values
    (
        const std::array<abscissa_float_t,sizeT>  & abscissas,
        const input_array_t                       & lambda_values,
        const unsigned int boundary_number
    )  const {
 std::array<std::array<lSol_float_t, Hypercube<hyEdge_dimT-1>::pow(sizeT)>, 1> values_in_local_coordinates
      = sum_all_in_tensorial_points_with_coefficients<lSol_float_t, abscissa_float_t, Legendre, hyEdge_dimT-1, abscissas.size(), poly_deg, 1>
          (abscissas, lambda_values[boundary_number]);
  return values_in_local_coordinates;

}<|MERGE_RESOLUTION|>--- conflicted
+++ resolved
@@ -203,15 +203,14 @@
        
       return bdr_values;
     }
-<<<<<<< HEAD
 
   template<typename abscissa_float_t, std::size_t sizeT, class input_array_t>
   std::array<std::array<lSol_float_t, Hypercube<hyEdge_dimT>::pow(sizeT)>,
              Diffusion_TensorialUniform<hyEdge_dimT,poly_deg,quad_deg,lSol_float_t>::system_dimension()>
   bulk_values
-      (const std::array<abscissa_float_t,sizeT>& abscissas, const input_array_t& lambda_values) const;
-  template < typename abscissa_float_t, std::size_t sizeT, class input_array_t>
-  std::array<std::array<lSol_float_t, Hypercube<hyEdge_dimT-1>::pow(sizeT)>,1>
+      (const std::array<abscissa_float_t,sizeT>& abscissas, const input_array_t& lambda_values,
+       const lSol_float_t time = 0.) const;
+
 
   /*!*********************************************************************************************
    * \brief   Evaluate the function lambda on tensor product points on the boundary
@@ -222,18 +221,12 @@
    * \param   lambda_values The values of the skeletal variable's coefficients.
    * \param   boundary_number number of the boundary on which to evaluate the function.
    **********************************************************************************************/
+  template < typename abscissa_float_t, std::size_t sizeT, class input_array_t>
+  std::array<std::array<lSol_float_t, Hypercube<hyEdge_dimT-1>::pow(sizeT)>,1>
+
   lambda_values
       (const std::array<abscissa_float_t,sizeT>& abscissas, const input_array_t& lambda_values,
        const unsigned int boundary_number) const;
-=======
-    
-    template<typename abscissa_float_t, std::size_t sizeT, class input_array_t>
-    std::array<std::array<lSol_float_t, Hypercube<hyEdge_dimT>::pow(sizeT)>,
-      Diffusion_TensorialUniform<hyEdge_dimT,poly_deg,quad_deg,lSol_float_t>::system_dimension()>
-    bulk_values
-    (const std::array<abscissa_float_t,sizeT>& abscissas, const input_array_t& lambda_values,
-    const lSol_float_t time = 0.) const;
->>>>>>> 327d20dd
 
 }; // end of class Diffusion_TensorialUniform
 
@@ -603,7 +596,7 @@
      * \brief   Number of (local) degrees of freedom per hyperedge.
      **********************************************************************************************/
     static constexpr unsigned int n_loc_dofs_  = (hyEdge_dimT+1) * n_shape_fct_;
-    
+
     template < typename parameters >
     static constexpr bool is_dirichlet( const unsigned int node_type )
     {
@@ -639,7 +632,7 @@
     template < typename hyEdgeT >  inline SmallSquareMat<n_loc_dofs_, lSol_float_t>
     assemble_loc_matrix
     ( const lSol_float_t tau, hyEdgeT& hyper_edge, const lSol_float_t time ) const;
-        
+
     /*!*********************************************************************************************
      * \brief  Assemble local right-hand for the local solver (from skeletal).
      *
@@ -689,11 +682,11 @@
      * \brief  Assemble local right-hand for the local solver (from global right-hand side).
      *
      * Note that we basically follow the lines of
-     * 
+     *
      * B. Cockburn, J. Gopalakrishnan, and R. Lazarov.
      * Unified hybridization of discontinuous Galerkin, mixed, and continuous Galerkin methods for
      * second order elliptic problems. SIAM Journal on Numerical Analysis, 47(2):1319–1365, 2009
-     * 
+     *
      * and discriminate between local solvers with respect to the skeletal variable and with respect
      * to the global right-hand side. This assembles the local right-hand side with respect to the
      * global right-hand side. This function implicitly uses the parameters.
@@ -748,13 +741,13 @@
      * \retval  loc_sol       Solution of the local problem.
      **********************************************************************************************/
     template < typename hyEdgeT >  inline std::array<lSol_float_t, n_loc_dofs_> solve_mass_problem
-    ( 
+    (
       const std::array<lSol_float_t, n_loc_dofs_> & coeffs, hyEdgeT & hyper_edge,
       const lSol_float_t time
     )  const
     {
       try
-      { 
+      {
         SmallVec<n_loc_dofs_, lSol_float_t> rhs = assemble_rhs_from_coeffs(coeffs, hyper_edge);
         return ( rhs / assemble_loc_matrix(tau_, hyper_edge, time) ).data();
       }
@@ -906,7 +899,7 @@
      **********************************************************************************************/
     template < class hyEdgeT >
     std::array< std::array<lSol_float_t, n_shape_bdr_>, 2*hyEdge_dimT > numerical_flux_initial
-    ( 
+    (
       const std::array< std::array<lSol_float_t, n_shape_bdr_>, 2*hyEdge_dimT > & lambda_values,
       hyEdgeT                                                                   & hyper_edge,
       const lSol_float_t time = 0.
@@ -915,7 +908,7 @@
       using parameters = parametersT<decltype(hyEdgeT::geometry)::space_dim(), lSol_float_t>;
 
       std::array< std::array<lSol_float_t, n_shape_bdr_> , 2 * hyEdge_dimT > bdr_values;
-  
+
       for (unsigned int i = 0; i < lambda_values.size(); ++i)
       {
         if ( is_dirichlet<parameters>(hyper_edge.node_descriptor[i]) )
@@ -926,7 +919,7 @@
               < decltype(hyEdgeT::geometry), parameters::initial >
                         (i, j, hyper_edge.geometry, time);
       }
-          
+
       return bdr_values;
     }
     /*!*********************************************************************************************
@@ -944,7 +937,7 @@
      **********************************************************************************************/
     /*template < class hyEdgeT >
     std::array< std::array<lSol_float_t, n_shape_bdr_>, 2*hyEdge_dimT > numerical_flux_from_mass
-    ( 
+    (
       const std::array< std::array<lSol_float_t, n_shape_bdr_>, 2*hyEdge_dimT > & lambda_values,
       hyEdgeT                                                                   & hyper_edge,
       const lSol_float_t time = 0.
@@ -955,7 +948,7 @@
       std::array<lSol_float_t, n_loc_dofs_> coeffs
         = solve_local_problem(lambda_values, 0U, hyper_edge, time);
       std::array< std::array<lSol_float_t, n_shape_bdr_> , 2 * hyEdge_dimT > bdr_values;
-      
+
       SmallVec<n_shape_fct_, lSol_float_t> u_coeffs, test_coeffs;
       for (unsigned int i = 0; i < n_shape_fct_; ++i)
         u_coeffs[i] = coeffs[hyEdge_dimT*n_shape_fct_+i];
@@ -996,7 +989,7 @@
      **********************************************************************************************/
     template < class hyEdgeT >
     std::array< std::array<lSol_float_t, n_shape_bdr_>, 2*hyEdge_dimT > numerical_flux_from_mass
-    ( 
+    (
       const std::array< std::array<lSol_float_t, n_shape_bdr_>, 2*hyEdge_dimT > & lambda_values,
       hyEdgeT                                                                   & hyper_edge,
       const lSol_float_t time = 0.
@@ -1043,7 +1036,7 @@
     )  const
     {
       using parameters = parametersT<decltype(hyEdgeT::geometry)::space_dim(), lSol_float_t>;
-      std::array<lSol_float_t, n_loc_dofs_> coefficients 
+      std::array<lSol_float_t, n_loc_dofs_> coefficients
         = solve_local_problem(lambda_values, 1U, hy_edge,time);
       std::array< lSol_float_t, n_shape_fct_ > coeffs;
       for (unsigned int i = 0; i < coeffs.size(); ++i)
@@ -1076,9 +1069,9 @@
     ( 
       const std::array<abscissa_float_t,sizeT>  & abscissas,
       const input_array_t                       & lambda_values,
-<<<<<<< HEAD
       hyEdgeT                                   & hyper_edge
-        )  const;
+      const lSol_float_t time = 0.
+    )  const;
 
 
   /*!*********************************************************************************************
@@ -1102,11 +1095,6 @@
           const unsigned int boundary_number
       )  const;
 
-=======
-      hyEdgeT                                   & hyper_edge,
-      const lSol_float_t time = 0.
-    )  const;
->>>>>>> 327d20dd
 }; // end of class Diffusion
 
 
@@ -1132,7 +1120,7 @@
 inline SmallSquareMat
 < Diffusion < hyEdge_dimT,poly_deg,quad_deg,parametersT,lSol_float_t >::n_loc_dofs_, lSol_float_t >
 Diffusion < hyEdge_dimT,poly_deg,quad_deg,parametersT,lSol_float_t >::
-assemble_loc_matrix ( const lSol_float_t tau, hyEdgeT& hyper_edge, const lSol_float_t time ) const
+assemble_loc_matrix ( const lSol_float_t tau, hyEdgeT& hyper_edge ) const
 { 
   using parameters = parametersT<decltype(hyEdgeT::geometry)::space_dim(), lSol_float_t>;
   const IntegratorTensorial<poly_deg,quad_deg,Gaussian,Legendre,lSol_float_t> integrator;
@@ -1268,7 +1256,7 @@
 // -------------------------------------------------------------------------------------------------
 
 template
-< 
+<
   unsigned int hyEdge_dimT, unsigned int poly_deg, unsigned int quad_deg,
   template < unsigned int, typename >  typename parametersT, typename lSol_float_t
 >
@@ -1277,9 +1265,9 @@
 < Diffusion < hyEdge_dimT,poly_deg,quad_deg,parametersT,lSol_float_t >::n_loc_dofs_, lSol_float_t >
 Diffusion < hyEdge_dimT,poly_deg,quad_deg,parametersT,lSol_float_t >::
 assemble_rhs_from_coeffs
-( 
+(
   const std::array
-  < 
+  <
     lSol_float_t,
     Diffusion < hyEdge_dimT,poly_deg,quad_deg,parametersT,lSol_float_t >::n_loc_dofs_
   >& coeffs,
@@ -1290,7 +1278,7 @@
   for (unsigned int i = 0; i < n_shape_fct_; ++i)
     for (unsigned int j = 0; j < n_shape_fct_; ++j)
       right_hand_side[hyEdge_dimT*n_shape_fct_ + i]
-        += coeffs[hyEdge_dimT*n_shape_fct_ + j] 
+        += coeffs[hyEdge_dimT*n_shape_fct_ + j]
             * integrator.template integrate_vol_phiphi(i, j, hyper_edge.geometry);
 
   return right_hand_side;
@@ -1390,11 +1378,7 @@
 template < typename abscissa_float_t, std::size_t sizeT, class input_array_t, typename hyEdgeT >
 std::array
 <
-  std::array
-  <
-    lSol_float_t,
-    Hypercube<hyEdge_dimT>::pow(sizeT)
-  > ,
+  std::array < lSol_float_t, Hypercube<hyEdge_dimT>::pow(sizeT) > ,
   Diffusion < hyEdge_dimT,poly_deg,quad_deg,parametersT,lSol_float_t >::system_dimension()
 >
 Diffusion < hyEdge_dimT,poly_deg,quad_deg,parametersT,lSol_float_t >::bulk_values
@@ -1406,42 +1390,12 @@
 )  const
 {
   std::array< lSol_float_t, n_loc_dofs_ > coefficients
-<<<<<<< HEAD
-      = solve_local_problem(lambda_values, 1U, hyper_edge);
+    = solve_local_problem(lambda_values, 1U, hyper_edge, time);
 
   std::array<std::array<lSol_float_t,Hypercube<hyEdge_dimT>::pow(sizeT)>,system_dimension()> values
       = sum_all_in_tensorial_points_with_coefficients<lSol_float_t,abscissa_float_t,Legendre,
       hyEdge_dimT,abscissas.size(), poly_deg, system_dimension()>(abscissas, coefficients);
-
-=======
-    = solve_local_problem(lambda_values, 1U, hyper_edge, time);
-
-  std::array<std::array<lSol_float_t,Hypercube<hyEdge_dimT>::pow(sizeT)>,system_dimension()> values;
-  std::array<unsigned int, hyEdge_dimT> dec_i, dec_q;
-  lSol_float_t fct_value;
- 
-  std::array<unsigned int, poly_deg+1> poly_indices;
-  for (unsigned int i = 0; i < poly_deg+1; ++i) poly_indices[i] = i;
-  std::array< std::array<lSol_float_t, abscissas.size()>, poly_deg+1 > 
-    values1D = shape_fct_eval<lSol_float_t,Legendre>(poly_indices, abscissas);
-      
-  for (unsigned int i = 0; i < values.size(); ++i)  values[i].fill(0.);
-  
-  for (unsigned int i = 0; i < n_shape_fct_; ++i)
-  { 
-    dec_i = integrator.template index_decompose<hyEdge_dimT>(i);
-    for (unsigned int q = 0; q < Hypercube<hyEdge_dimT>::pow(sizeT); ++q)
-    {
-      dec_q = integrator.template index_decompose<hyEdge_dimT, abscissas.size()>(q);
-      fct_value = 1.;
-      for (unsigned int dim_fct = 0; dim_fct < hyEdge_dimT; ++dim_fct)
-        fct_value *= values1D[dec_i[dim_fct]][dec_q[dim_fct]];
-      for (unsigned int dim = 0; dim < system_dimension(); ++dim)
-        values[dim][q] += coefficients[dim * n_shape_fct_ + i] * fct_value;
-    }
-  }
-  
->>>>>>> 327d20dd
+  
   return values;
 }
 // end of Diffusion::bulk_values
