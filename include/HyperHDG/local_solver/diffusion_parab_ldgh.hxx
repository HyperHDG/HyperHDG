#pragma once  // Ensure that file is included only once in a single compilation.

#include <HyperHDG/dense_la.hxx>
#include <HyperHDG/hypercube.hxx>
#include <tpp/quadrature/tensorial.hxx>
#include <tpp/shape_function/shape_function.hxx>

#include <algorithm>
#include <tuple>

namespace LocalSolver
{
/*!*************************************************************************************************
 * \brief   Default parameters for the diffusion equation, cf. below.
 *
 * \authors   Guido Kanschat, Heidelberg University, 2019--2020.
 * \authors   Andreas Rupp, Heidelberg University, 2019--2020.
 **************************************************************************************************/
template <unsigned int space_dimT, typename param_float_t = double>
struct DiffusionParametersDefault
{
  /*!***********************************************************************************************
   * \brief   Array containing hypernode types corresponding to Dirichlet boundary.
   ************************************************************************************************/
  static constexpr std::array<unsigned int, 0U> dirichlet_nodes{};
  /*!***********************************************************************************************
   * \brief   Array containing hypernode types corresponding to Neumann boundary.
   ************************************************************************************************/
  static constexpr std::array<unsigned int, 0U> neumann_nodes{};
  /*!***********************************************************************************************
   * \brief   Inverse diffusion coefficient in PDE as analytic function.
   ************************************************************************************************/
  static param_float_t inverse_diffusion_coeff(const Point<space_dimT, param_float_t>&,
                                               const param_float_t = 0.)
  {
    return 1.;
  }
  /*!***********************************************************************************************
   * \brief   Right-hand side in PDE as analytic function.
   ************************************************************************************************/
  static param_float_t right_hand_side(const Point<space_dimT, param_float_t>&,
                                       const param_float_t = 0.)
  {
    return 0.;
  }
  /*!***********************************************************************************************
   * \brief   Dirichlet values of solution as analytic function.
   ************************************************************************************************/
  static param_float_t dirichlet_value(const Point<space_dimT, param_float_t>&,
                                       const param_float_t = 0.)
  {
    return 0.;
  }
  /*!***********************************************************************************************
   * \brief   Neumann values of solution as analytic function.
   ************************************************************************************************/
  static param_float_t neumann_value(const Point<space_dimT, param_float_t>&,
                                     const param_float_t = 0.)
  {
    return 0.;
  }
  /*!***********************************************************************************************
   * \brief   Analytic result of PDE (for convergence tests).
   ************************************************************************************************/
  static param_float_t analytic_result(const Point<space_dimT, param_float_t>&,
                                       const param_float_t = 0.)
  {
    return 0.;
  }
};  // end of struct DiffusionParametersDefault

/*!*************************************************************************************************
 * \brief   Local solver for parabolic diffusion equation on hypergraph.
 *
 * \note    Theta must be one, since only implicit Euler has been implemented at the moment.
 *
 * This class contains the local solver for an isotropic diffusion equation, i.e.,
 * \f[
 *  \partial_t u - \nabla \cdot ( d \nabla u ) = f \quad \text{ in } \Omega, \qquad
 *  u = u_\text D \quad \text{ on } \partial \Omega_\text D, \qquad
 *  - d \nabla u \cdot \nu = g_\text N \quad \text{ on } \partial \Omega_\text N
 * \f]
 * in a spatial domain \f$\Omega \subset \mathbb R^d\f$. Here, \f$d\f$ is the spatial dimension
 * \c space_dim, \f$\Omega\f$ is a regular graph (\c hyEdge_dimT = 1) or hypergraph whose
 * hyperedges are surfaces (\c hyEdge_dimT = 2) or volumes (\c hyEdge_dimT = 3) or hypervolumes (in
 * case of \c hyEdge_dimT > 3). \f$f\f$ and \f$d\f$ are scalars defined in the whole domain, the
 * Dirichlet and Neumann boundary data needs to be defined on their respective hypernodes.
 *
 * \tparam  hyEdge_dimT   Dimension of a hyperedge, i.e., 1 is for PDEs defined on graphs, 2 is for
 *                        PDEs defined on surfaces, and 3 is for PDEs defined on volumes.
 * \tparam  poly_deg      The polynomial degree of test and trial functions.
 * \tparam  quad_deg      The order of the quadrature rule.
 * \tparam  parametersT   Struct depending on templates \c space_dimTP and \c lSol_float_TP that
 *                        contains static parameter functions.
 *                        Defaults to above functions included in \c DiffusionParametersDefault.
 * \tparam  lSol_float_t  The floating point type calculations are executed in. Defaults to double.
 *
 * \authors   Guido Kanschat, Heidelberg University, 2019--2020.
 * \authors   Andreas Rupp, Heidelberg University, 2019--2020.
 **************************************************************************************************/
template <unsigned int hyEdge_dimT,
          unsigned int poly_deg,
          unsigned int quad_deg,
          template <unsigned int, typename> typename parametersT = DiffusionParametersDefault,
          typename lSol_float_t = double>
class DiffusionParab
{
 public:
  // -----------------------------------------------------------------------------------------------
  // Public, static constexpr functions
  // -----------------------------------------------------------------------------------------------

  /*!***********************************************************************************************
   * \brief   Dimension of hyper edge type that this object solves on.
   ************************************************************************************************/
  static constexpr unsigned int hyEdge_dim() { return hyEdge_dimT; }
  /*!***********************************************************************************************
   * \brief   Evaluate amount of global degrees of freedom per hypernode.
   *
   * This number must be equal to HyperNodeFactory::n_dofs_per_node() of the HyperNodeFactory
   * cooperating with this object.
   *
   * \retval  n_dofs        Number of global degrees of freedom per hypernode.
   ************************************************************************************************/
  static constexpr unsigned int n_glob_dofs_per_node()
  {
    return Hypercube<hyEdge_dimT - 1>::pow(poly_deg + 1);
  }
  /*!***********************************************************************************************
   * \brief   Dimension of of the solution evaluated with respect to a hyperedge.
   ************************************************************************************************/
  static constexpr unsigned int system_dimension() { return hyEdge_dimT + 1; }
  /*!***********************************************************************************************
   * \brief   Dimension of of the solution evaluated with respect to a hypernode.
   ************************************************************************************************/
  static constexpr unsigned int node_system_dimension() { return 1; }

 private:
  // -----------------------------------------------------------------------------------------------
  // Private, static constexpr functions
  // -----------------------------------------------------------------------------------------------

  /*!***********************************************************************************************
   * \brief   Number of local shape functions (with respect to all spatial dimensions).
   ************************************************************************************************/
  static constexpr unsigned int n_shape_fct_ = n_glob_dofs_per_node() * (poly_deg + 1);
  /*!***********************************************************************************************
   * \brief   Number oflocal  shape functions (with respect to a face / hypernode).
   ************************************************************************************************/
  static constexpr unsigned int n_shape_bdr_ = n_glob_dofs_per_node();
  /*!***********************************************************************************************
   * \brief   Number of (local) degrees of freedom per hyperedge.
   ************************************************************************************************/
  static constexpr unsigned int n_loc_dofs_ = (hyEdge_dimT + 1) * n_shape_fct_;
  /*!***********************************************************************************************
   * \brief   Dimension of of the solution evaluated with respect to a hypernode.
   *
   * This allows to the use of this quantity as template parameter in member functions.
   ************************************************************************************************/
  static constexpr unsigned int system_dim = system_dimension();
  /*!***********************************************************************************************
   * \brief   Dimension of of the solution evaluated with respect to a hypernode.
   *
   * This allows to the use of this quantity as template parameter in member functions.
   ************************************************************************************************/
  static constexpr unsigned int node_system_dim = node_system_dimension();
  /*!***********************************************************************************************
   * \brief   Find out whether a node is of Dirichlet type.
   ************************************************************************************************/
  template <typename parameters>
  static constexpr bool is_dirichlet(const unsigned int node_type)
  {
    return std::find(parameters::dirichlet_nodes.begin(), parameters::dirichlet_nodes.end(),
                     node_type) != parameters::dirichlet_nodes.end();
  }

  // -----------------------------------------------------------------------------------------------
  // Private, const members: Parameters and auxiliaries that help assembling matrices, etc.
  // -----------------------------------------------------------------------------------------------

  /*!***********************************************************************************************
   * \brief   (Globally constant) penalty parameter for HDG scheme.
   ************************************************************************************************/
  const lSol_float_t tau_;
  /*!***********************************************************************************************
   * \brief   Parameter theta that defines the one-step theta scheme.
   ************************************************************************************************/
  const lSol_float_t theta_;
  /*!***********************************************************************************************
   * \brief   Time step size.
   ************************************************************************************************/
  const lSol_float_t delta_t_;
  /*!***********************************************************************************************
   * \brief   An integrator helps to easily evaluate integrals (e.g. via quadrature).
   ************************************************************************************************/
  typedef TPP::Quadrature::Tensorial<
    TPP::Quadrature::GaussLegendre<quad_deg>,
    TPP::ShapeFunction<TPP::ShapeType::Tensorial<TPP::ShapeType::Legendre<poly_deg>, hyEdge_dimT> >,
    lSol_float_t>
    integrator;

  // -----------------------------------------------------------------------------------------------
  // Private, internal functions for the local solver
  // -----------------------------------------------------------------------------------------------

  /*!***********************************************************************************************
   * \brief   Assemble local matrix for the local solver.
   *
   * \tparam  hyEdgeT       The geometry type / typename of the considered hyEdge's geometry.
   * \param   tau           Penalty parameter.
   * \param   hyper_edge    The geometry of the considered hyperedge (of typename GeomT).
   * \param   time          Time, when the local matrix is evaluated.
   * \retval  loc_mat       Matrix of the local solver.
   ************************************************************************************************/
  template <typename hyEdgeT>
  inline SmallSquareMat<n_loc_dofs_, lSol_float_t>
  assemble_loc_matrix(const lSol_float_t tau, hyEdgeT& hyper_edge, const lSol_float_t time) const;
  /*!***********************************************************************************************
   * \brief   Assemble local right-hand for the local solver (from skeletal).
   *
   * The right hand side needs the values of the global degrees of freedom. Note that we basically
   * follow the lines of
   *
   * B. Cockburn, J. Gopalakrishnan, and R. Lazarov.
   * Unified hybridization of discontinuous Galerkin, mixed, and continuous Galerkin methods for
   * second order elliptic problems. SIAM Journal on Numerical Analysis, 47(2):1319–1365, 2009
   *
   * and discriminate between local solvers with respect to the skeletal variable and with respect
   * to the global right-hand side. This assembles the local right-hand side with respect to the
   * skeletal variable.
   *
   * \tparam  hyEdgeT       The geometry type / typename of the considered hyEdge's geometry.
   * \tparam  SmallMatT     The data type of the \¢ lambda_values.
   * \param   lambda_values Global degrees of freedom associated to the hyperedge.
   * \param   hyper_edge    The geometry of the considered hyperedge (of typename GeomT).
   * \retval  loc_rhs       Local right hand side of the locasl solver.
   ************************************************************************************************/
  template <typename hyEdgeT, typename SmallMatT>
  inline SmallVec<n_loc_dofs_, lSol_float_t> assemble_rhs_from_lambda(
    const SmallMatT& lambda_values,
    hyEdgeT& hyper_edge) const;
  /*!***********************************************************************************************
   * \brief   Assemble local right-hand for the local solver (from global right-hand side).
   *
   * Note that we basically follow the lines of
   *
   * B. Cockburn, J. Gopalakrishnan, and R. Lazarov.
   * Unified hybridization of discontinuous Galerkin, mixed, and continuous Galerkin methods for
   * second order elliptic problems. SIAM Journal on Numerical Analysis, 47(2):1319–1365, 2009
   *
   * and discriminate between local solvers with respect to the skeletal variable and with respect
   * to the global right-hand side. This assembles the local right-hand side with respect to the
   * global right-hand side. This function implicitly uses the parameters.
   *
   * \tparam  hyEdgeT       The geometry type / typename of the considered hyEdge's geometry.
   * \param   hyper_edge    The geometry of the considered hyperedge (of typename GeomT).
   * \param   time          Point of time, rhs is evaluated at
   * \retval  loc_rhs       Local right hand side of the locasl solver.
   ************************************************************************************************/
  template <typename hyEdgeT>
  inline SmallVec<n_loc_dofs_, lSol_float_t> assemble_rhs_from_global_rhs(
    hyEdgeT& hyper_edge,
    const lSol_float_t time) const;
  /*!***********************************************************************************************
   * \brief   Assemble local right-hand for the local solver (from function coefficients).
   *
   * Note that we basically follow the lines of
   *
   * B. Cockburn, J. Gopalakrishnan, and R. Lazarov.
   * Unified hybridization of discontinuous Galerkin, mixed, and continuous Galerkin methods for
   * second order elliptic problems. SIAM Journal on Numerical Analysis, 47(2):1319–1365, 2009
   *
   * and discriminate between local solvers with respect to the skeletal variable and with respect
   * to the global right-hand side. This assembles the local right-hand side with respect to the
   * global right-hand side. This function implicitly uses the parameters.
   *
   * \tparam  hyEdgeT       The geometry type / typename of the considered hyEdge's geometry.
   * \param   coeffs        Local coefficients of bulk variable u.
   * \param   hyper_edge    The geometry of the considered hyperedge (of typename GeomT).
   * \retval  loc_rhs       Local right hand side of the locasl solver.
   ************************************************************************************************/
  template <typename hyEdgeT>
  inline SmallVec<n_loc_dofs_, lSol_float_t> assemble_rhs_from_coeffs(
    const std::array<lSol_float_t, n_loc_dofs_>& coeffs,
    hyEdgeT& hyper_edge) const;
  /*!***********************************************************************************************
   * \brief   Solve local problem (with right-hand side from skeletal).
   *
   * \tparam  hyEdgeT       The geometry type / typename of the considered hyEdge's geometry.
   * \tparam  SmallMatT     The data type of the \c lambda_values.
   * \param   lambda_values Global degrees of freedom associated to the hyperedge.
   * \param   solution_type Type of local problem that is to be solved.
   * \param   hyper_edge    The geometry of the considered hyperedge (of typename GeomT).
   * \param   time          Point of time the problem is solved.
   * \retval  loc_sol       Solution of the local problem.
   ************************************************************************************************/
  template <typename hyEdgeT, typename SmallMatT>
  inline std::array<lSol_float_t, n_loc_dofs_> solve_local_problem(const SmallMatT& lambda_values,
                                                                   const unsigned int solution_type,
                                                                   hyEdgeT& hyper_edge,
                                                                   const lSol_float_t time) const
  {
    try
    {
      SmallVec<n_loc_dofs_, lSol_float_t> rhs;
      if (solution_type == 0)
        rhs = assemble_rhs_from_lambda(lambda_values, hyper_edge);
      else if (solution_type == 1)
        rhs = assemble_rhs_from_lambda(lambda_values, hyper_edge) +
              assemble_rhs_from_global_rhs(hyper_edge, time);
      else
        hy_assert(0 == 1, "This has not been implemented!");
      return (rhs / assemble_loc_matrix(tau_, hyper_edge, time)).data();
    }
    catch (Wrapper::LAPACKexception& exc)
    {
      hy_assert(0 == 1, exc.what() << std::endl
                                   << "This can happen if quadrature is too inaccurate!");
      throw exc;
    }
  }
  /*!***********************************************************************************************
   * \brief   Evaluate primal variable at boundary.
   *
   * Function to evaluate primal variable of the solution. This function is needed to calculate
   * the local numerical fluxes.
   *
   * \tparam  hyEdgeT      The geometry type / typename of the considered hyEdge's geometry.
   * \param   coeffs        Coefficients of the local solution.
   * \param   hyper_edge    The geometry of the considered hyperedge (of typename GeomT).
   * \retval  bdr_coeffs    Coefficients of respective (dim-1) dimensional function at boundaries.
   ************************************************************************************************/
  template <typename hyEdgeT>
  inline std::array<std::array<lSol_float_t, n_shape_bdr_>, 2 * hyEdge_dimT> primal_at_boundary(
    const std::array<lSol_float_t, n_loc_dofs_>& coeffs,
    hyEdgeT& hyper_edge) const;
  /*!***********************************************************************************************
   * \brief   Evaluate dual variable at boundary.
   *
   * Function to evaluate dual variable of the solution. This function is needed to calculate the
   * local numerical fluxes.
   *
   * \tparam  hyEdgeT       The geometry type / typename of the considered hyEdge's geometry.
   * \param   coeffs        Coefficients of the local solution.
   * \param   hyper_edge    The geometry of the considered hyperedge (of typename GeomT).
   * \retval  bdr_coeffs    Coefficients of respective (dim-1) dimensional function at boundaries.
   ************************************************************************************************/
  template <typename hyEdgeT>
  inline std::array<std::array<lSol_float_t, n_shape_bdr_>, 2 * hyEdge_dimT> dual_at_boundary(
    const std::array<lSol_float_t, (hyEdge_dimT + 1) * n_shape_fct_>& coeffs,
    hyEdgeT& hyper_edge) const;

 public:
  // -----------------------------------------------------------------------------------------------
  // Public functions (and one typedef) to be utilized by external functions.
  // -----------------------------------------------------------------------------------------------

  /*!***********************************************************************************************
   *  \brief  Define type of (hyperedge related) data that is stored in HyDataContainer.
   ************************************************************************************************/
  struct data_type
  {
    SmallVec<n_shape_fct_, lSol_float_t> u_old, flux_old;
  };
  /*!***********************************************************************************************
   *  \brief  Define type of node elements, especially with respect to nodal shape functions.
   ************************************************************************************************/
  struct node_element
  {
    typedef std::tuple<TPP::ShapeFunction<
      TPP::ShapeType::Tensorial<TPP::ShapeType::Legendre<poly_deg>, hyEdge_dimT - 1> > >
      functions;
  };
  /*!***********************************************************************************************
   *  \brief  Define how errors are evaluated.
   ************************************************************************************************/
  struct error_def
  {
    /*!*********************************************************************************************
     *  \brief  Define the typename returned by function errors.
     **********************************************************************************************/
    typedef std::array<lSol_float_t, 1U> error_t;
    /*!*********************************************************************************************
     *  \brief  Define how initial error is generated.
     **********************************************************************************************/
    static error_t initial_error()
    {
      std::array<lSol_float_t, 1U> summed_error;
      summed_error.fill(0.);
      return summed_error;
    }
    /*!*********************************************************************************************
     *  \brief  Define how local errors should be accumulated.
     **********************************************************************************************/
    static error_t sum_error(error_t& summed_error, const error_t& new_error)
    {
      for (unsigned int k = 0; k < summed_error.size(); ++k)
        summed_error[k] += new_error[k];
      return summed_error;
    }
    /*!*********************************************************************************************
     *  \brief  Define how global errors should be postprocessed.
     **********************************************************************************************/
    static error_t postprocess_error(error_t& summed_error)
    {
      for (unsigned int k = 0; k < summed_error.size(); ++k)
        summed_error[k] = std::sqrt(summed_error[k]);
      return summed_error;
    }
  };
  /*!***********************************************************************************************
   * \brief   Class is constructed using a single double indicating the penalty parameter.
   ************************************************************************************************/
  typedef std::vector<lSol_float_t> constructor_value_type;
  /*!***********************************************************************************************
   * \brief   Constructor for local solver.
   *
   * \param   constru       Constructor object.
   ************************************************************************************************/
  DiffusionParab(const constructor_value_type& constru = std::vector(3, 1.))
  : tau_(constru[0]), theta_(constru[1]), delta_t_(constru[2])
  {
  }
  /*!***********************************************************************************************
   * \brief   Evaluate local contribution to matrix--vector multiplication.
   *
   * Execute matrix--vector multiplication y = A * x, where x represents the vector containing the
   * skeletal variable (adjacent to one hyperedge), and A is the condensed matrix arising from the
   * HDG discretization. This function does this multiplication (locally) for one hyperedge. The
   * hyperedge is no parameter, since all hyperedges are assumed to have the same properties.
   *
   * \tparam  hyEdgeT             The geometry type / typename of the considered hyEdge's geometry.
   * \tparam  SmallMatInT         Data type of \c lambda_values_in.
   * \tparam  SmallMatOutT        Data type of \c lambda_values_out
   * \param   lambda_values_in    Local part of vector x.
   * \param   lambda_values_out   Local part that will be added to A * x.
   * \param   hyper_edge          The geometry of the considered hyperedge (of typename GeomT).
   * \param   time                Time at which time step ends.
   * \retval  vecAx               Local part of vector A * x.
   ************************************************************************************************/
  template <typename hyEdgeT, typename SmallMatInT, typename SmallMatOutT>
  SmallMatOutT& trace_to_flux(const SmallMatInT& lambda_values_in,
                              SmallMatOutT& lambda_values_out,
                              hyEdgeT& hyper_edge,
                              const lSol_float_t time = 0.) const
  {
    hy_assert(lambda_values_in.size() == lambda_values_out.size() &&
                lambda_values_in.size() == 2 * hyEdge_dimT,
              "Both matrices must be of same size which corresponds to the number of faces!");
    for (unsigned int i = 0; i < lambda_values_in.size(); ++i)
      hy_assert(
        lambda_values_in[i].size() == lambda_values_out[i].size() &&
          lambda_values_in[i].size() == n_glob_dofs_per_node(),
        "Both matrices must be of same size which corresponds to the number of dofs per face!");

    using parameters = parametersT<decltype(hyEdgeT::geometry)::space_dim(), lSol_float_t>;
    std::array<lSol_float_t, n_loc_dofs_> coeffs =
      solve_local_problem(lambda_values_in, 0U, hyper_edge, time);

    std::array<std::array<lSol_float_t, n_shape_bdr_>, 2 * hyEdge_dimT> primals(
      primal_at_boundary(coeffs, hyper_edge)),
      duals(dual_at_boundary(coeffs, hyper_edge));

    for (unsigned int i = 0; i < lambda_values_out.size(); ++i)
      if (is_dirichlet<parameters>(hyper_edge.node_descriptor[i]))
        for (unsigned int j = 0; j < lambda_values_out[i].size(); ++j)
          lambda_values_out[i][j] = 0.;
      else
        for (unsigned int j = 0; j < lambda_values_out[i].size(); ++j)
          lambda_values_out[i][j] =
            duals[i][j] + tau_ * primals[i][j] -
            tau_ * lambda_values_in[i][j] * hyper_edge.geometry.face_area(i);

    return lambda_values_out;
  }
  /*!***********************************************************************************************
   * \brief   Evaluate local contribution to residual.
   *
   * Execute residual evaluation y = A * x - b, where x represents the vector containing the
   * skeletal variable (adjacent to one hyperedge), and A is the condensed matrix arising from the
   * HDG discretization. This function does this multiplication (locally) for one hyperedge. The
   * hyperedge is no parameter, since all hyperedges are assumed to have the same properties.
   *
   * \tparam  hyEdgeT             The geometry type / typename of the considered hyEdge's geometry.
   * \tparam  SmallMatInT         Data type of \c lambda_values_in.
   * \tparam  SmallMatOutT        Data type of \c lambda_values_out.
   * \param   lambda_values_in    Local part of vector x.
   * \param   lambda_values_out   Local part that will be added to A * x.
   * \param   hyper_edge          The geometry of the considered hyperedge (of typename GeomT).
   * \param   time                Time at which time step ends.
   * \retval  vecAx               Local part of vector A * x.
   ************************************************************************************************/
  template <typename hyEdgeT, typename SmallMatInT, typename SmallMatOutT>
  SmallMatOutT& residual_flux(const SmallMatInT& lambda_values_in,
                              SmallMatOutT& lambda_values_out,
                              hyEdgeT& hyper_edge,
                              const lSol_float_t time = 0.) const
  {
    hy_assert(lambda_values_in.size() == lambda_values_out.size() &&
                lambda_values_in.size() == 2 * hyEdge_dimT,
              "Both matrices must be of same size which corresponds to the number of faces!");
    for (unsigned int i = 0; i < lambda_values_in.size(); ++i)
      hy_assert(
        lambda_values_in[i].size() == lambda_values_out[i].size() &&
          lambda_values_in[i].size() == n_glob_dofs_per_node(),
        "Both matrices must be of same size which corresponds to the number of dofs per face!");

    using parameters = parametersT<decltype(hyEdgeT::geometry)::space_dim(), lSol_float_t>;
    std::array<lSol_float_t, n_loc_dofs_> coeffs =
      solve_local_problem(lambda_values_in, 1U, hyper_edge, time);

    std::array<std::array<lSol_float_t, n_shape_bdr_>, 2 * hyEdge_dimT> primals(
      primal_at_boundary(coeffs, hyper_edge)),
      duals(dual_at_boundary(coeffs, hyper_edge));

    for (unsigned int i = 0; i < lambda_values_out.size(); ++i)
    {
      if (is_dirichlet<parameters>(hyper_edge.node_descriptor[i]))
        for (unsigned int j = 0; j < lambda_values_out[i].size(); ++j)
          lambda_values_out[i][j] = 0.;
      else
        for (unsigned int j = 0; j < lambda_values_out[i].size(); ++j)
          lambda_values_out[i][j] =
            duals[i][j] + tau_ * primals[i][j] -
            tau_ * lambda_values_in[i][j] * hyper_edge.geometry.face_area(i);
    }

    return lambda_values_out;
  }
  /*!***********************************************************************************************
   * \brief   Set data into data container to be used for next time step.
   *
   * \tparam  hyEdgeT       The geometry type / typename of the considered hyEdge's geometry.
   * \param   lambda_values Local part of vector x.
   * \param   hyper_edge    The geometry of the considered hyperedge (of typename GeomT).
   * \param   time          Time at which the old time step ended.
   ************************************************************************************************/
  template <class hyEdgeT>
  void set_data(
    const std::array<std::array<lSol_float_t, n_shape_bdr_>, 2 * hyEdge_dimT>& lambda_values,
    hyEdgeT& hyper_edge,
    const lSol_float_t time = 0.) const
  {
    using parameters = parametersT<decltype(hyEdgeT::geometry)::space_dim(), lSol_float_t>;

    std::array<lSol_float_t, n_loc_dofs_> coeffs =
      solve_local_problem(lambda_values, 1U, hyper_edge, time);

    for (unsigned int i = 0; i < n_shape_fct_; ++i)
      hyper_edge.data.u_old[i] = coeffs[hyEdge_dimT * n_shape_fct_ + i];

    std::array<SmallVec<n_shape_fct_, lSol_float_t>, hyEdge_dimT> q_components;
    for (unsigned int dim = 0; dim < hyEdge_dimT; ++dim)
      for (unsigned int i = 0; i < n_shape_fct_; ++i)
        q_components[dim][i] = coeffs[dim * n_shape_fct_ + i];

    // Fill flux_old!
    lSol_float_t helper;
    SmallVec<hyEdge_dimT, lSol_float_t> grad_int_vec;
    for (unsigned int i = 0; i < n_shape_fct_; ++i)
    {
      hyper_edge.data.flux_old[i] = integrator::template integrate_vol_phifunc<
        Point<decltype(hyEdgeT::geometry)::space_dim(), lSol_float_t>, decltype(hyEdgeT::geometry),
        parameters::right_hand_side>(i, hyper_edge.geometry, time);
      for (unsigned int j = 0; j < n_shape_fct_; ++j)
      {
        grad_int_vec =
          integrator::template integrate_vol_nablaphiphi<Point<hyEdge_dimT, lSol_float_t>,
                                                         decltype(hyEdgeT::geometry)>(
            i, j, hyper_edge.geometry);
        for (unsigned int dim = 0; dim < hyEdge_dimT; ++dim)
          hyper_edge.data.flux_old[i] += q_components[dim][j] * grad_int_vec[dim];
        for (unsigned int face = 0; face < 2 * hyEdge_dimT; ++face)
        {
          helper = integrator::template integrate_bdr_phiphi<decltype(hyEdgeT::geometry)>(
            i, j, face, hyper_edge.geometry);
          for (unsigned int dim = 0; dim < hyEdge_dimT; ++dim)
            hyper_edge.data.flux_old[i] -= q_components[dim][j] *
                                           hyper_edge.geometry.local_normal(face).operator[](dim) *
                                           helper;
          hyper_edge.data.flux_old[i] -= tau_ * hyper_edge.data.u_old[j] * helper;
        }
      }
      for (unsigned int j = 0; j < n_shape_bdr_; ++j)
        for (unsigned int face = 0; face < 2 * hyEdge_dimT; ++face)
          hyper_edge.data.flux_old[i] +=
            tau_ * lambda_values[face][j] *
            integrator::template integrate_bdr_phipsi<decltype(hyEdgeT::geometry)>(
              i, j, face, hyper_edge.geometry);
    }
  }
  /*!***********************************************************************************************
   * \brief   L2 project initial data to skeletal and fill data container.
   *
   * \tparam  hyEdgeT       The geometry type / typename of the considered hyEdge's geometry.
   * \tparam  SmallMatT     The data tyepe of \c lambda_values.
   * \param   lambda_values Local part of vector x.
   * \param   hyper_edge    The geometry of the considered hyperedge (of typename GeomT).
   * \param   time          Initial time of parabolic problem.
   * \retval  vecAx         L2 projected initial datum.
   ************************************************************************************************/
  template <class hyEdgeT, typename SmallMatT>
  SmallMatT& make_initial(SmallMatT& lambda_values,
                          hyEdgeT& hyper_edge,
                          const lSol_float_t time = 0.) const
  {
    using parameters = parametersT<decltype(hyEdgeT::geometry)::space_dim(), lSol_float_t>;

    // Set skeltal variable!
    for (unsigned int i = 0; i < lambda_values.size(); ++i)
    {
      if (is_dirichlet<parameters>(hyper_edge.node_descriptor[i]))
        for (unsigned int j = 0; j < lambda_values[i].size(); ++j)
          lambda_values[i][j] = 0.;
      else
        for (unsigned int j = 0; j < lambda_values[i].size(); ++j)
          lambda_values[i][j] = integrator::template integrate_bdrUni_psifunc<
            Point<decltype(hyEdgeT::geometry)::space_dim(), lSol_float_t>,
            decltype(hyEdgeT::geometry), parameters::initial>(j, i, hyper_edge.geometry, time);
    }

    // Define primary as L^2 projection!
    for (unsigned int i = 0; i < n_shape_fct_; ++i)
      hyper_edge.data.u_old[i] = integrator::template integrate_volUni_phifunc<
        Point<decltype(hyEdgeT::geometry)::space_dim(), lSol_float_t>, decltype(hyEdgeT::geometry),
        parameters::initial>(i, hyper_edge.geometry, time);

    // Define dual as H^{1/2} projection!
    SmallSquareMat<n_shape_fct_, lSol_float_t> mass_flux;
    for (unsigned int i = 0; i < n_shape_fct_; ++i)
      for (unsigned int j = 0; j < n_shape_fct_; ++j)
        mass_flux(i, j) = integrator::template integrate_vol_phiphifunc<
          Point<decltype(hyEdgeT::geometry)::space_dim(), lSol_float_t>,
          decltype(hyEdgeT::geometry), parameters::inverse_diffusion_coeff>(
          i, j, hyper_edge.geometry, time);
    const SmallSquareMat<n_shape_fct_, lSol_float_t>& mass_mat = mass_flux;

    std::array<SmallVec<n_shape_fct_, lSol_float_t>, hyEdge_dimT> q_components;
    SmallVec<n_shape_fct_, lSol_float_t> local_rhs;

    for (unsigned int dim = 0; dim < hyEdge_dimT; ++dim)
    {
      for (unsigned int i = 0; i < n_shape_fct_; ++i)
      {
        local_rhs[i] = integrator::template integrate_vol_derphifunc<
          Point<decltype(hyEdgeT::geometry)::space_dim(), lSol_float_t>,
          decltype(hyEdgeT::geometry), parameters::initial, Point<hyEdge_dimT, lSol_float_t> >(
          i, dim, hyper_edge.geometry, time);
        for (unsigned int face = 0; face < 2 * hyEdge_dimT; ++face)
          local_rhs[i] -=
            integrator::template integrate_bdr_phifunc<
              Point<decltype(hyEdgeT::geometry)::space_dim(), lSol_float_t>,
              decltype(hyEdgeT::geometry), parameters::initial, Point<hyEdge_dimT, lSol_float_t> >(
              i, face, hyper_edge.geometry, time) *
            hyper_edge.geometry.local_normal(face).operator[](dim);
      }
      q_components[dim] = local_rhs / mass_mat;
    }

    // Fill flux_old!
    lSol_float_t helper;
    SmallVec<hyEdge_dimT, lSol_float_t> grad_int_vec;
    for (unsigned int i = 0; i < n_shape_fct_; ++i)
    {
      hyper_edge.data.flux_old[i] = integrator::template integrate_vol_phifunc<
        Point<decltype(hyEdgeT::geometry)::space_dim(), lSol_float_t>, decltype(hyEdgeT::geometry),
        parameters::right_hand_side, Point<hyEdge_dimT, lSol_float_t> >(i, hyper_edge.geometry,
                                                                        time);
      for (unsigned int j = 0; j < n_shape_fct_; ++j)
      {
        grad_int_vec =
          integrator::template integrate_vol_nablaphiphi<Point<hyEdge_dimT, lSol_float_t>,
                                                         decltype(hyEdgeT::geometry)>(
            i, j, hyper_edge.geometry);
        for (unsigned int dim = 0; dim < hyEdge_dimT; ++dim)
          hyper_edge.data.flux_old[i] += q_components[dim][j] * grad_int_vec[dim];
        for (unsigned int face = 0; face < 2 * hyEdge_dimT; ++face)
        {
          helper = integrator::template integrate_bdr_phiphi<decltype(hyEdgeT::geometry)>(
            i, j, face, hyper_edge.geometry);
          for (unsigned int dim = 0; dim < hyEdge_dimT; ++dim)
            hyper_edge.data.flux_old[i] -= q_components[dim][j] *
                                           hyper_edge.geometry.local_normal(face).operator[](dim) *
                                           helper;
          hyper_edge.data.flux_old[i] -= tau_ * hyper_edge.data.u_old[j] * helper;
        }
      }
      for (unsigned int j = 0; j < n_shape_bdr_; ++j)
        for (unsigned int face = 0; face < 2 * hyEdge_dimT; ++face)
          hyper_edge.data.flux_old[i] +=
            tau_ * lambda_values[face][j] *
            integrator::template integrate_bdr_phipsi<decltype(hyEdgeT::geometry)>(
              i, j, face, hyper_edge.geometry);
    }

    return lambda_values;
  }
  /*!***********************************************************************************************
   * \brief   Evaluate squared local L2 error.
   *
   * \tparam  hyEdgeT           The geometry type / typename of the considered hyEdge's geometry.
   * \param   lambda_values     The values of the skeletal variable's coefficients.
   * \param   hy_edge           The geometry of the considered hyperedge (of typename GeomT).
   * \param   time              Time at which error is evaluated.
   * \retval  err               Local squared L2 error.
   ************************************************************************************************/
  template <class hyEdgeT>
  std::array<lSol_float_t, 1U> errors(const std::array<std::array<lSol_float_t, n_shape_bdr_>,
                                                       2 * hyEdge_dimT>& UNUSED(lambda_values),
                                      hyEdgeT& hy_edge,
                                      const lSol_float_t time = 0.) const
  {
    using parameters = parametersT<decltype(hyEdgeT::geometry)::space_dim(), lSol_float_t>;
<<<<<<< HEAD

    return integrator::template integrate_vol_diffsquare_discana<
      Point<decltype(hyEdgeT::geometry)::space_dim(), lSol_float_t>, decltype(hyEdgeT::geometry),
      parameters::analytic_result, Point<hyEdge_dimT, lSol_float_t> >(hy_edge.data.u_old.data(),
                                                                      hy_edge.geometry, time);
=======
    return std::array<lSol_float_t, 1U>(
      {integrator.template integrate_vol_diffsquare_discana<decltype(hyEdgeT::geometry),
                                                            parameters::analytic_result>(
        hy_edge.data.u_old.data(), hy_edge.geometry, time)});
>>>>>>> 436c9944
  }
  /*!***********************************************************************************************
   * \brief   Evaluate local local reconstruction at tensorial products of abscissas.
   *
   * \tparam  abscissa_float_t  Floating type for the abscissa values.
   * \tparam  abscissas_sizeT   Size of the array of array of abscissas.
   * \tparam  input_array_t     Input array type.
   * \tparam  hyEdgeT           The geometry type / typename of the considered hyEdge's geometry.
   * \param   abscissas         Abscissas of the supporting points.
   * \param   lambda_values     The values of the skeletal variable's coefficients.
   * \param   hyper_edge        The geometry of the considered hyperedge (of typename GeomT).
   * \param   time              Time at which function is plotted.
   * \retval  func_vals         Array of function values.
   ************************************************************************************************/
  template <typename abscissa_float_t,
            std::size_t abscissas_sizeT,
            class input_array_t,
            class hyEdgeT>
  std::array<std::array<lSol_float_t, Hypercube<hyEdge_dimT>::pow(abscissas_sizeT)>, system_dim>
  bulk_values(const std::array<abscissa_float_t, abscissas_sizeT>& abscissas,
              const input_array_t& lambda_values,
              hyEdgeT& hyper_edge,
              const lSol_float_t time = 0.) const;

};  // namespace LocalSolver

// -------------------------------------------------------------------------------------------------
/// \cond EXCLUDE_CODE
// -------------------------------------------------------------------------------------------------

// -------------------------------------------------------------------------------------------------
// -------------------------------------------------------------------------------------------------
//
// IMPLEMENTATION OF MEMBER FUNCTIONS OF DiffusionParab
//
// -------------------------------------------------------------------------------------------------
// -------------------------------------------------------------------------------------------------

// -------------------------------------------------------------------------------------------------
// assemble_loc_matrix
// -------------------------------------------------------------------------------------------------

template <unsigned int hyEdge_dimT,
          unsigned int poly_deg,
          unsigned int quad_deg,
          template <unsigned int, typename>
          typename parametersT,
          typename lSol_float_t>
template <typename hyEdgeT>
inline SmallSquareMat<
  DiffusionParab<hyEdge_dimT, poly_deg, quad_deg, parametersT, lSol_float_t>::n_loc_dofs_,
  lSol_float_t>
DiffusionParab<hyEdge_dimT, poly_deg, quad_deg, parametersT, lSol_float_t>::assemble_loc_matrix(
  const lSol_float_t tau,
  hyEdgeT& hyper_edge,
  const lSol_float_t time) const
{
  using parameters = parametersT<decltype(hyEdgeT::geometry)::space_dim(), lSol_float_t>;
  SmallSquareMat<n_loc_dofs_, lSol_float_t> local_mat;
  lSol_float_t vol_integral, face_integral, helper;
  SmallVec<hyEdge_dimT, lSol_float_t> grad_int_vec, normal_int_vec;

  for (unsigned int i = 0; i < n_shape_fct_; ++i)
  {
    for (unsigned int j = 0; j < n_shape_fct_; ++j)
    {
      // Integral_element phi_i phi_j dx in diagonal blocks
      vol_integral = integrator::template integrate_vol_phiphifunc<
        Point<decltype(hyEdgeT::geometry)::space_dim(), lSol_float_t>, decltype(hyEdgeT::geometry),
        parameters::inverse_diffusion_coeff, Point<hyEdge_dimT, lSol_float_t> >(
        i, j, hyper_edge.geometry, time);
      // Integral_element - nabla phi_i \vec phi_j dx
      // = Integral_element - div \vec phi_i phi_j dx in right upper and left lower blocks
      grad_int_vec =
        integrator::template integrate_vol_nablaphiphi<SmallVec<hyEdge_dimT, lSol_float_t>,
                                                       decltype(hyEdgeT::geometry)>(
          i, j, hyper_edge.geometry);

      face_integral = 0.;
      normal_int_vec = 0.;
      for (unsigned int face = 0; face < 2 * hyEdge_dimT; ++face)
      {
        helper = integrator::template integrate_bdr_phiphi<decltype(hyEdgeT::geometry)>(
          i, j, face, hyper_edge.geometry);
        face_integral += helper;
        for (unsigned int dim = 0; dim < hyEdge_dimT; ++dim)
          normal_int_vec[dim] += hyper_edge.geometry.local_normal(face).operator[](dim) * helper;
      }

      local_mat(hyEdge_dimT * n_shape_fct_ + i, hyEdge_dimT * n_shape_fct_ + j) +=
        tau * theta_ * delta_t_ * face_integral;
      for (unsigned int dim = 0; dim < hyEdge_dimT; ++dim)
      {
        local_mat(dim * n_shape_fct_ + i, dim * n_shape_fct_ + j) += vol_integral;
        local_mat(dim * n_shape_fct_ + i, hyEdge_dimT * n_shape_fct_ + j) -= grad_int_vec[dim];
        local_mat(hyEdge_dimT * n_shape_fct_ + i, dim * n_shape_fct_ + j) -=
          theta_ * delta_t_ * grad_int_vec[dim];
        local_mat(hyEdge_dimT * n_shape_fct_ + i, dim * n_shape_fct_ + j) +=
          theta_ * delta_t_ * normal_int_vec[dim];
      }

      local_mat(hyEdge_dimT * n_shape_fct_ + i, hyEdge_dimT * n_shape_fct_ + j) +=
        integrator::template integrate_vol_phiphi<decltype(hyEdgeT::geometry)>(i, j,
                                                                               hyper_edge.geometry);
    }
  }

  return local_mat;
}  // end of DiffusionParab::assemble_loc_matrix

// -------------------------------------------------------------------------------------------------
// assemble_rhs_from_lambda
// -------------------------------------------------------------------------------------------------

template <unsigned int hyEdge_dimT,
          unsigned int poly_deg,
          unsigned int quad_deg,
          template <unsigned int, typename>
          typename parametersT,
          typename lSol_float_t>
template <typename hyEdgeT, typename SmallMatT>
inline SmallVec<
  DiffusionParab<hyEdge_dimT, poly_deg, quad_deg, parametersT, lSol_float_t>::n_loc_dofs_,
  lSol_float_t>
DiffusionParab<hyEdge_dimT, poly_deg, quad_deg, parametersT, lSol_float_t>::
  assemble_rhs_from_lambda(const SmallMatT& lambda_values, hyEdgeT& hyper_edge) const
{
  hy_assert(lambda_values.size() == 2 * hyEdge_dimT,
            "The size of the lambda values should be twice the dimension of a hyperedge.");
  for (unsigned int i = 0; i < 2 * hyEdge_dimT; ++i)
    hy_assert(lambda_values[i].size() == n_shape_bdr_,
              "The size of lambda should be the amount of ansatz functions at boundary.");

  SmallVec<n_loc_dofs_, lSol_float_t> right_hand_side;
  lSol_float_t integral;

  for (unsigned int i = 0; i < n_shape_fct_; ++i)
    for (unsigned int j = 0; j < n_shape_bdr_; ++j)
      for (unsigned int face = 0; face < 2 * hyEdge_dimT; ++face)
      {
        integral = integrator::template integrate_bdr_phipsi<decltype(hyEdgeT::geometry)>(
          i, j, face, hyper_edge.geometry);
        right_hand_side[hyEdge_dimT * n_shape_fct_ + i] +=
          tau_ * theta_ * delta_t_ * lambda_values[face][j] * integral;
        for (unsigned int dim = 0; dim < hyEdge_dimT; ++dim)
          right_hand_side[dim * n_shape_fct_ + i] -=
            hyper_edge.geometry.local_normal(face).operator[](dim) * lambda_values[face][j] *
            integral;
      }

  return right_hand_side;
}  // end of DiffusionParab::assemble_rhs_from_lambda

// -------------------------------------------------------------------------------------------------
// assemble_rhs_from_global_rhs
// -------------------------------------------------------------------------------------------------

template <unsigned int hyEdge_dimT,
          unsigned int poly_deg,
          unsigned int quad_deg,
          template <unsigned int, typename>
          typename parametersT,
          typename lSol_float_t>
template <typename hyEdgeT>
inline SmallVec<
  DiffusionParab<hyEdge_dimT, poly_deg, quad_deg, parametersT, lSol_float_t>::n_loc_dofs_,
  lSol_float_t>
DiffusionParab<hyEdge_dimT, poly_deg, quad_deg, parametersT, lSol_float_t>::
  assemble_rhs_from_global_rhs(hyEdgeT& hyper_edge, const lSol_float_t time) const
{
  using parameters = parametersT<decltype(hyEdgeT::geometry)::space_dim(), lSol_float_t>;
  SmallVec<n_loc_dofs_, lSol_float_t> right_hand_side;
  lSol_float_t integral;
  for (unsigned int i = 0; i < n_shape_fct_; ++i)
  {
    right_hand_side[hyEdge_dimT * n_shape_fct_ + i] =
      theta_ * delta_t_ *
      integrator::template integrate_vol_phifunc<
        Point<decltype(hyEdgeT::geometry)::space_dim(), lSol_float_t>, decltype(hyEdgeT::geometry),
        parameters::right_hand_side, Point<hyEdge_dimT, lSol_float_t> >(i, hyper_edge.geometry,
                                                                        time);

    for (unsigned int face = 0; face < 2 * hyEdge_dimT; ++face)
    {
      if (!is_dirichlet<parameters>(hyper_edge.node_descriptor[face]))
        continue;
      integral = integrator::template integrate_bdr_phifunc<
        Point<decltype(hyEdgeT::geometry)::space_dim(), lSol_float_t>, decltype(hyEdgeT::geometry),
        parameters::dirichlet_value, Point<hyEdge_dimT, lSol_float_t> >(i, face,
                                                                        hyper_edge.geometry, time);
      right_hand_side[hyEdge_dimT * n_shape_fct_ + i] +=
        tau_ * theta_ * delta_t_ * integral +
        tau_ * (1. - theta_) * delta_t_ *
          integrator::template integrate_bdr_phifunc<
            Point<decltype(hyEdgeT::geometry)::space_dim(), lSol_float_t>,
            decltype(hyEdgeT::geometry), parameters::dirichlet_value,
            Point<hyEdge_dimT, lSol_float_t> >(i, face, hyper_edge.geometry, time - delta_t_);
      for (unsigned int dim = 0; dim < hyEdge_dimT; ++dim)
        right_hand_side[dim * n_shape_fct_ + i] -=
          hyper_edge.geometry.local_normal(face).operator[](dim) * integral;
    }
  }

  for (unsigned int i = 0; i < n_shape_fct_; ++i)
    right_hand_side[hyEdge_dimT * n_shape_fct_ + i] +=
      hyper_edge.data.u_old[i] * hyper_edge.geometry.area() +
      delta_t_ * (1. - theta_) * hyper_edge.data.flux_old[i];

  return right_hand_side;
}  // end of DiffusionParab::assemble_rhs_from_global_rhs

// -------------------------------------------------------------------------------------------------
// assemble_rhs_from_coeffs
// -------------------------------------------------------------------------------------------------

template <unsigned int hyEdge_dimT,
          unsigned int poly_deg,
          unsigned int quad_deg,
          template <unsigned int, typename>
          typename parametersT,
          typename lSol_float_t>
template <typename hyEdgeT>
inline SmallVec<
  DiffusionParab<hyEdge_dimT, poly_deg, quad_deg, parametersT, lSol_float_t>::n_loc_dofs_,
  lSol_float_t>
DiffusionParab<hyEdge_dimT, poly_deg, quad_deg, parametersT, lSol_float_t>::
  assemble_rhs_from_coeffs(
    const std::array<
      lSol_float_t,
      DiffusionParab<hyEdge_dimT, poly_deg, quad_deg, parametersT, lSol_float_t>::n_loc_dofs_>&
      coeffs,
    hyEdgeT& hyper_edge) const
{
  SmallVec<n_loc_dofs_, lSol_float_t> right_hand_side;
  for (unsigned int i = 0; i < n_shape_fct_; ++i)
    for (unsigned int j = 0; j < n_shape_fct_; ++j)
      right_hand_side[hyEdge_dimT * n_shape_fct_ + i] +=
        coeffs[hyEdge_dimT * n_shape_fct_ + j] *
        integrator::template integrate_vol_phiphi(i, j, hyper_edge.geometry);

  return right_hand_side;
}  // end of DiffusionParab::assemble_rhs_from_coeffs

// -------------------------------------------------------------------------------------------------
// primal_at_boundary
// -------------------------------------------------------------------------------------------------

template <unsigned int hyEdge_dimT,
          unsigned int poly_deg,
          unsigned int quad_deg,
          template <unsigned int, typename>
          typename parametersT,
          typename lSol_float_t>
template <typename hyEdgeT>
inline std::array<
  std::array<
    lSol_float_t,
    DiffusionParab<hyEdge_dimT, poly_deg, quad_deg, parametersT, lSol_float_t>::n_shape_bdr_>,
  2 * hyEdge_dimT>
DiffusionParab<hyEdge_dimT, poly_deg, quad_deg, parametersT, lSol_float_t>::primal_at_boundary(
  const std::array<lSol_float_t, n_loc_dofs_>& coeffs,
  hyEdgeT& hyper_edge) const
{
  std::array<std::array<lSol_float_t, n_shape_bdr_>, 2 * hyEdge_dimT> bdr_values;

  for (unsigned int dim_n = 0; dim_n < 2 * hyEdge_dimT; ++dim_n)
    bdr_values[dim_n].fill(0.);

  for (unsigned int i = 0; i < n_shape_fct_; ++i)
    for (unsigned int j = 0; j < n_shape_bdr_; ++j)
      for (unsigned int face = 0; face < 2 * hyEdge_dimT; ++face)
        bdr_values[face][j] +=
          coeffs[hyEdge_dimT * n_shape_fct_ + i] *
          integrator::template integrate_bdr_phipsi<decltype(hyEdgeT::geometry)>(
            i, j, face, hyper_edge.geometry);

  return bdr_values;
}  // end of DiffusionParab::primal_at_boundary

// -------------------------------------------------------------------------------------------------
// dual_at_boundary
// -------------------------------------------------------------------------------------------------

template <unsigned int hyEdge_dimT,
          unsigned int poly_deg,
          unsigned int quad_deg,
          template <unsigned int, typename>
          typename parametersT,
          typename lSol_float_t>
template <typename hyEdgeT>
inline std::array<
  std::array<
    lSol_float_t,
    DiffusionParab<hyEdge_dimT, poly_deg, quad_deg, parametersT, lSol_float_t>::n_shape_bdr_>,
  2 * hyEdge_dimT>
DiffusionParab<hyEdge_dimT, poly_deg, quad_deg, parametersT, lSol_float_t>::dual_at_boundary(
  const std::array<lSol_float_t, (hyEdge_dimT + 1) * n_shape_fct_>& coeffs,
  hyEdgeT& hyper_edge) const
{
  std::array<std::array<lSol_float_t, n_shape_bdr_>, 2 * hyEdge_dimT> bdr_values;
  lSol_float_t integral;

  for (unsigned int dim_n = 0; dim_n < 2 * hyEdge_dimT; ++dim_n)
    bdr_values[dim_n].fill(0.);

  for (unsigned int i = 0; i < n_shape_fct_; ++i)
    for (unsigned int j = 0; j < n_shape_bdr_; ++j)
      for (unsigned int face = 0; face < 2 * hyEdge_dimT; ++face)
      {
        integral = integrator::template integrate_bdr_phipsi<decltype(hyEdgeT::geometry)>(
          i, j, face, hyper_edge.geometry);
        for (unsigned int dim = 0; dim < hyEdge_dimT; ++dim)
          bdr_values[face][j] += hyper_edge.geometry.local_normal(face).operator[](dim) * integral *
                                 coeffs[dim * n_shape_fct_ + i];
      }

  return bdr_values;
}  // end of DiffusionParab::dual_at_boundary

// -------------------------------------------------------------------------------------------------
// bulk_values
// -------------------------------------------------------------------------------------------------

template <unsigned int hyEdge_dimT,
          unsigned int poly_deg,
          unsigned int quad_deg,
          template <unsigned int, typename>
          typename parametersT,
          typename lSol_float_t>
template <typename abscissa_float_t,
          std::size_t abscissas_sizeT,
          class input_array_t,
          typename hyEdgeT>
std::array<std::array<lSol_float_t, Hypercube<hyEdge_dimT>::pow(abscissas_sizeT)>,
           DiffusionParab<hyEdge_dimT, poly_deg, quad_deg, parametersT, lSol_float_t>::system_dim>
DiffusionParab<hyEdge_dimT, poly_deg, quad_deg, parametersT, lSol_float_t>::bulk_values(
  const std::array<abscissa_float_t, abscissas_sizeT>& abscissas,
  const input_array_t& lambda_values,
  hyEdgeT& hyper_edge,
  const lSol_float_t time) const
{
  SmallVec<n_loc_dofs_, lSol_float_t> coefficients =
    solve_local_problem(lambda_values, 1U, hyper_edge, time);
  SmallVec<n_shape_fct_, lSol_float_t> coeffs;
  SmallVec<static_cast<unsigned int>(abscissas_sizeT), abscissa_float_t> helper(abscissas);

  std::array<std::array<lSol_float_t, Hypercube<hyEdge_dimT>::pow(abscissas_sizeT)>,
             DiffusionParab<hyEdge_dimT, poly_deg, quad_deg, parametersT, lSol_float_t>::system_dim>
    point_vals;

  for (unsigned int d = 0; d < system_dim; ++d)
  {
    for (unsigned int i = 0; i < coeffs.size(); ++i)
      coeffs[i] = coefficients[d * n_shape_fct_ + i];
    for (unsigned int pt = 0; pt < Hypercube<hyEdge_dimT>::pow(abscissas_sizeT); ++pt)
      point_vals[d][pt] = integrator::shape_fun_t::template lin_comb_fct_val<float>(
        coeffs, Hypercube<hyEdge_dimT>::template tensorial_pt<Point<hyEdge_dimT> >(pt, helper));
  }

  return point_vals;
}
// end of DiffusionParab::bulk_values

// -------------------------------------------------------------------------------------------------
/// \endcond
// -------------------------------------------------------------------------------------------------

}  // namespace LocalSolver<|MERGE_RESOLUTION|>--- conflicted
+++ resolved
@@ -711,18 +711,11 @@
                                       const lSol_float_t time = 0.) const
   {
     using parameters = parametersT<decltype(hyEdgeT::geometry)::space_dim(), lSol_float_t>;
-<<<<<<< HEAD
 
     return integrator::template integrate_vol_diffsquare_discana<
       Point<decltype(hyEdgeT::geometry)::space_dim(), lSol_float_t>, decltype(hyEdgeT::geometry),
       parameters::analytic_result, Point<hyEdge_dimT, lSol_float_t> >(hy_edge.data.u_old.data(),
                                                                       hy_edge.geometry, time);
-=======
-    return std::array<lSol_float_t, 1U>(
-      {integrator.template integrate_vol_diffsquare_discana<decltype(hyEdgeT::geometry),
-                                                            parameters::analytic_result>(
-        hy_edge.data.u_old.data(), hy_edge.geometry, time)});
->>>>>>> 436c9944
   }
   /*!***********************************************************************************************
    * \brief   Evaluate local local reconstruction at tensorial products of abscissas.
