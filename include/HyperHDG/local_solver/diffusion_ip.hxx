--- conflicted
+++ resolved
@@ -122,9 +122,7 @@
     typedef std::tuple<TPP::ShapeFunction<
       TPP::ShapeType::Tensorial<TPP::ShapeType::Legendre<poly_deg>, hyEdge_dimT - 1> > >
       functions;
-<<<<<<< HEAD
-=======
-  } node_element;
+  };
   /*!***********************************************************************************************
    *  \brief  Define how errors are evaluated.
    ************************************************************************************************/
@@ -161,7 +159,6 @@
         summed_error[k] = std::sqrt(summed_error[k]);
       return summed_error;
     }
->>>>>>> 436c9944
   };
 
   // -----------------------------------------------------------------------------------------------
@@ -556,17 +553,10 @@
     using parameters = parametersT<decltype(hyEdgeT::geometry)::space_dim(), lSol_float_t>;
     SmallVec<n_loc_dofs_, lSol_float_t> coefficients =
       solve_local_problem(lambda_values, 1U, hy_edge, time);
-<<<<<<< HEAD
     return integrator::template integrate_vol_diffsquare_discana<
       Point<decltype(hyEdgeT::geometry)::space_dim(), lSol_float_t>, decltype(hyEdgeT::geometry),
       parameters::analytic_result, Point<hyEdge_dimT, lSol_float_t> >(coefficients.data(),
                                                                       hy_edge.geometry, time);
-=======
-    return std::array<lSol_float_t, 1U>(
-      {integrator.template integrate_vol_diffsquare_discana<decltype(hyEdgeT::geometry),
-                                                            parameters::analytic_result>(
-        coefficients.data(), hy_edge.geometry, time)});
->>>>>>> 436c9944
   }
   /*!***********************************************************************************************
    * \brief   Evaluate local reconstruction at tensorial products of abscissas.
