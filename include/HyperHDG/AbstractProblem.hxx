#pragma once // Ensure that file is included only once in a single compilation.

#include <HyperHDG/CompileTimeTricks.hxx>
#include <HyperHDG/HDGHyperGraph.hxx>
#include <HyperHDG/Plot.hxx>
#include <HyperHDG/HyAssert.hxx>
#include <algorithm>
#include <array>
#include <cmath>


/*!*************************************************************************************************
 * \bief  Check in reduced complexity whether an element is contained in a \c std::vector.
 **************************************************************************************************/
// template<class T>
// bool contains(const std::vector<T>& container, const T& v)
// {
//   auto it = std::lower_bound( container.begin(), container.end(), v);
//   return (it != container.end() && *it == v);
// }
/*!*************************************************************************************************
 * \brief   This is an abstract example problem class.
 * 
 * This file provides an AbstractProblem class defining an abstract problem. This abstract problem
 * serves as one possible, simple interface to Python. At the moment, it can be used to quickly
 * prototype testcases and others.
 *
 * \todo  The loop in matrix_vector_multiply() only combines properties of HyperGraph with local
 *        solvers, right? Dirichlet boundary conditions? Post filtering!
 *        -> A: I believe that we have to discuss, how to do this best. Note that the now, there is
 *        a for_each loop (cf. HDGHyperGraph.hxx)!
 * 
 * \todo  We should discuss, whether or not it makes sense to turn this class into an abstract class
 *        that receives a HyperGraph Topology, Geometry, and a LocalSolver as template parameters.
 *        -> A: This is the case already. I do not really see the difference.
 * 
 * \todo  We should rewrite this explanation appropriately and think whether this is general enough.
 *        (With explanation, I mean this definition and the following function explanations, etc.)
 *        -> A: Agreed.
 *        
 * \tparam  TopologyT     Class type containing topological information.
 * \tparam  GeometryT     Class type containing geometrical information.
 * \tparam  LocalSolverT  Class type of the local solver.
 * \tparam  dof_index_t   Index type of hyperedges. Default is \c unsigned \c int.
 *
 * \authors   Guido Kanschat, Heidelberg University, 2019--2020.
 * \authors   Andreas Rupp, Heidelberg University, 2019--2020.
 **************************************************************************************************/
template
< 
  class TopologyT, class GeometryT, class NodeDescriptorT, class LocalSolverT, 
  typename dof_index_t = unsigned int
>
class AbstractProblem
{
  private:
    /*!*********************************************************************************************
     * \brief   Instantiation of a hypergraph.
     **********************************************************************************************/
    HDGHyperGraph < LocalSolverT::n_glob_dofs_per_node(), TopologyT, GeometryT, NodeDescriptorT >
    hyper_graph_;
    /*!*********************************************************************************************
     * \brief   Vector containing the indices of Dirichlet type nodes.
     **********************************************************************************************/
    std::vector<dof_index_t> dirichlet_indices_, neumann_indices_;
    /*!*********************************************************************************************
     * \brief   Instantiation of a local solver.
     **********************************************************************************************/
    const LocalSolverT local_solver_;
    /*!*********************************************************************************************
     * \brief   Struct encoding the options for plotting.
     **********************************************************************************************/
    PlotOptions plot_options;
  public:
    /*!*********************************************************************************************
     * \brief   Abstract problem constructor.
     *
     * Constructor for class containing a HyperGraph and a local solver that solve a PDE on a
     * hyperedge.
     *
     * \param   construct_topo    Information to construct a topology.
     * \param   construct_geom    Information to construct a geometry.
     * \param   construct_loc_sol Information to construct a local solver.
     **********************************************************************************************/
    AbstractProblem
    ( 
      const typename TopologyT::constructor_value_type&    construct_topo,
      const typename GeometryT::constructor_value_type&    construct_geom,
      const typename LocalSolverT::constructor_value_type& construct_loc_sol
    )
    : hyper_graph_ ( construct_topo, construct_geom ), local_solver_ ( construct_loc_sol )
    {
      static_assert( TopologyT::hyEdge_dim() == GeometryT::hyEdge_dim() ,
                     "Hyperedge dimension of topology and geometry must be equal!" );
      static_assert( TopologyT::space_dim() == GeometryT::space_dim() ,
                     "Space dimension of topology and geometry must be equal!" );
      static_assert( TopologyT::hyEdge_dim() == LocalSolverT::hyEdge_dim() ,
                     "Hyperedge dimension of hypergraph and local solver must be equal!" );
    }
    /*!*********************************************************************************************
     * \brief   Abstract problem constructor.
     *
     * Constructor for class containing a HyperGraph and a local solver that solve a PDE on a
     * hyperedge.
     *
     * \param   construct_topo    Information to construct a topology.
     * \param   construct_loc_sol Information to construct a local solver.
     **********************************************************************************************/
    AbstractProblem
    ( 
      const typename TopologyT::constructor_value_type&    construct_topo,
      const typename LocalSolverT::constructor_value_type& construct_loc_sol
    )
    : hyper_graph_ ( construct_topo ), local_solver_ ( construct_loc_sol )
    {
      static_assert( TopologyT::hyEdge_dim() == GeometryT::hyEdge_dim() ,
                     "Hyperedge dimension of topology and geometry must be equal!" );
      static_assert( TopologyT::space_dim() == GeometryT::space_dim() ,
                     "Space dimension of topology and geometry must be equal!" );
      static_assert( TopologyT::hyEdge_dim() == LocalSolverT::hyEdge_dim() ,
                     "Hyperedge dimension of hypergraph and local solver must be equal!" );
    }
    /*!*********************************************************************************************
     * \brief   Abstract problem constructor.
     *
     * Constructor for class containing a HyperGraph and a local solver that solve a PDE on a
     * hyperedge.
     *
     * \param   construct_topo    Information to construct a topology.
     **********************************************************************************************/
    AbstractProblem ( const typename TopologyT::constructor_value_type& construct_topo )
    : hyper_graph_  ( construct_topo )
    {
      static_assert( TopologyT::hyEdge_dim() == GeometryT::hyEdge_dim() ,
                     "Hyperedge dimension of topology and geometry must be equal!" );
      static_assert( TopologyT::space_dim() == GeometryT::space_dim() ,
                     "Space dimension of topology and geometry must be equal!" );
      static_assert( TopologyT::hyEdge_dim() == LocalSolverT::hyEdge_dim() ,
                     "Hyperedge dimension of hypergraph and local solver must be equal!" );
    }
    /*!*********************************************************************************************
     * \brief   Read indices of Dirichlet type hypernodes/faces.
     *
     * Read the indices ot the hypernodes/faces that are of Dirichlet type and therefore do not
     * contain degrees of freedom that are allowed to change within iterations of the iterative
     * solver and other processes. In contrast, these degrees of freedom are set by the user.
     *
     * The user creates a vector that contains the coefficients of the corresponding degrees of
     * freedom (read by this function) and defines the Dirichlet values by this choice. The
     * remaining elements of the global vector of unknowns (which is \b not the vector \c indices
     * are supposed to be zero).
     *
     * \param   indices       A \c std::vector containing the (global) indices of Dirichlet type
     *                        hypernodes/faces.
     **********************************************************************************************/
    void read_dirichlet_indices( const std::vector<unsigned int>& indices )
    {
      dirichlet_indices_.resize(indices.size());
      for (unsigned int i = 0; i < indices.size(); ++i)
      {
        hy_assert( (dof_index_t) indices[i] >= 0
                      && (dof_index_t) indices[i] < hyper_graph_.n_global_dofs(), 
                   "All indices of Dirichlet nodes need to be larger than or equal to zero and "
                   << "smaller than the total amount of degrees of freedom." << std::endl
                   << "In this case, the index is " << indices[i] << " and the total amount of " <<
                   "hypernodes is " << hyper_graph_.n_global_dofs() << "." );
        dirichlet_indices_[i] = (dof_index_t) indices[i];
      }
      std::sort(dirichlet_indices_.begin(),dirichlet_indices_.end());
    }
    /*!*********************************************************************************************
     * \brief   Read indices of Neumann type hypernodes/faces.
     *
     * Read the indices ot the hypernodes/faces that are of Neumann type and therefore do not
     * contain degrees of freedom that are allowed to change within iterations of the iterative
     * solver and other processes. In contrast, these degrees of freedom are set by the user.
     *
     * The user creates a vector that contains the coefficients of the corresponding degrees of
     * freedom (read by this function) and defines the Dirichlet values by this choice. The
     * remaining elements of the global vector of unknowns (which is \b not the vector \c indices
     * are supposed to be zero).
     *
     * \param   indices       A \c std::vector containing the (global) indices of Dirichlet type
     *                        hypernodes/faces.
     **********************************************************************************************/
    void read_neumann_indices( const std::vector<unsigned int>& indices )
    {
      neumann_indices_.resize(indices.size());
      for (unsigned int i = 0; i < indices.size(); ++i)
      {
        hy_assert( (dof_index_t) indices[i] >= 0
                      && (dof_index_t) indices[i] < hyper_graph_.n_global_dofs(), 
                   "All indices of Dirichlet nodes need to be larger than or equal to zero and "
                   << "smaller than the total amount of degrees of freedom." << std::endl
                   << "In this case, the index is " << indices[i] << " and the total amount of " <<
                   "hypernodes is " << hyper_graph_.n_global_dofs() << "." );
        neumann_indices_[i] = (dof_index_t) indices[i];
      }
      std::sort(neumann_indices_.begin(),neumann_indices_.end());
    }
    /*!*********************************************************************************************
     * \brief   Returns vector of appropriate size for the predefined problem.
     *
     * Returns a vector containing only the value zero, but of the size \f$n\f$ which is also the
     * number which is returned if \c size_of_system() is evaluated.
     *
     * \retval  zero          A \c std::vector of the correct size for the unknowns of the given
     *                        problem.
     **********************************************************************************************/
    template < typename dof_value_t = double >  std::vector<dof_value_t> return_zero_vector () const
    { return std::vector<dof_value_t>(hyper_graph_.n_global_dofs(), 0.); }
    /*!*********************************************************************************************
     * \brief   Evaluate condensed matrix-vector product.
     *
     * Function that evaluates the condensed, matrix-free version of the matrix-vector product
     * \f$A x = y\f$, where \f$A\f$ is the condensed matrix of the LDG-H method, \f$x\f$ is the
     * vector of parameters to define the skeletal variable \f$\lambda\f$, and \f$y\f$ is the
     * resulting vector, which has the same size as the input vector \f$x\f$.
     *
     * \param   x_vec         A \c std::vector containing the input vector \f$x\f$.
     * \retval  y_vec         A \c std::vector containing the product \f$y = Ax\f$.
     **********************************************************************************************/
    template < typename hyNode_index_t = dof_index_t, typename dof_value_t >
    std::vector<dof_value_t> matrix_vector_multiply
    ( const std::vector<dof_value_t>& x_vec, const dof_value_t time = 0. ) const
    {
      constexpr unsigned int hyEdge_dim       = TopologyT::hyEdge_dim();
      constexpr unsigned int n_dofs_per_node  = LocalSolverT::n_glob_dofs_per_node();
      
      std::vector<dof_value_t> vec_Ax( x_vec.size() , 0.);
      std::array<hyNode_index_t, 2*hyEdge_dim> hyEdge_hyNodes;
      std::array<std::array<dof_value_t, n_dofs_per_node>, 2 * hyEdge_dim> hyEdge_dofs;
      
      // Do matrix--vector multiplication by iterating over all hyperedges.
      std::for_each( hyper_graph_.begin() , hyper_graph_.end() , [&](auto hyper_edge)
      {
        // Fill x_vec's degrees of freedom of a hyperedge into hyEdge_dofs array.
        hyEdge_hyNodes = hyper_edge.topology.get_hyNode_indices();
        for ( unsigned int hyNode = 0 ; hyNode < hyEdge_hyNodes.size() ; ++hyNode )
          hyEdge_dofs[hyNode] = 
            hyper_graph_.hyNode_factory().get_dof_values(hyEdge_hyNodes[hyNode], x_vec);
        
        // Turn degrees of freedom of x_vec that have been stored locally into those of vec_Ax.
        if constexpr
        ( 
          not_uses_geometry
          < LocalSolverT,
            std::array<std::array<dof_value_t, n_dofs_per_node>, 2 * TopologyT::hyEdge_dim()>
            ( std::array<std::array<dof_value_t, n_dofs_per_node>, 2 * TopologyT::hyEdge_dim()>& )
          >::value
        )
          hyEdge_dofs = local_solver_.numerical_flux_from_lambda(hyEdge_dofs, time);
        else  hyEdge_dofs = local_solver_.numerical_flux_from_lambda(hyEdge_dofs, hyper_edge, time);
        
        // Fill hyEdge_dofs array degrees of freedom into vec_Ax.
        for ( unsigned int hyNode = 0 ; hyNode < hyEdge_hyNodes.size() ; ++hyNode )
          hyper_graph_.hyNode_factory().add_to_dof_values
            (hyEdge_hyNodes[hyNode], vec_Ax, hyEdge_dofs[hyNode]);
      });
      
      // Set all Dirichlet values to zero.
      for ( dof_index_t i = 0 ; i < dirichlet_indices_.size() ; ++i )
      {
        hy_assert( dirichlet_indices_[i] >= 0 
                     && dirichlet_indices_[i] < hyper_graph_.n_global_dofs() ,
                   "All indices of Dirichlet nodes need to be larger than or equal to zero and "
                   << "smaller than the total amount of degrees of freedom." << std::endl
                   << "In this case, the index is " << dirichlet_indices_[i] << " and the total " <<
                   "amount of hypernodes is " << hyper_graph_.n_global_dofs() << "." );
        vec_Ax[dirichlet_indices_[i]] = 0.;
      }
    
      return vec_Ax;
    }
    /*!*********************************************************************************************
     * \brief   Evaluate condensed matrix-vector product.
     *
     * Function that evaluates the condensed, matrix-free version of the matrix-vector product
     * \f$A x = y\f$, where \f$A\f$ is the condensed matrix of the LDG-H method, \f$x\f$ is the
     * vector of parameters to define the skeletal variable \f$\lambda\f$, and \f$y\f$ is the
     * resulting vector, which has the same size as the input vector \f$x\f$.
     *
     * \param   x_vec         A \c std::vector containing the input vector \f$x\f$.
     * \retval  y_vec         A \c std::vector containing the product \f$y = Ax\f$.
     **********************************************************************************************/
    template < typename hyNode_index_t = dof_index_t, typename dof_value_t >
    std::vector<dof_value_t> total_flux_vector
    ( const std::vector<dof_value_t>& x_vec, const dof_value_t time = 0. ) const
    {
      constexpr unsigned int hyEdge_dim       = TopologyT::hyEdge_dim();
      constexpr unsigned int n_dofs_per_node  = LocalSolverT::n_glob_dofs_per_node();
      
      std::vector<dof_value_t> vec_Ax( x_vec.size() , 0.);
      std::array<hyNode_index_t, 2*hyEdge_dim> hyEdge_hyNodes;
      std::array<std::array<dof_value_t, n_dofs_per_node>, 2 * hyEdge_dim> hyEdge_dofs;
      
      // Do matrix--vector multiplication by iterating over all hyperedges.
      std::for_each( hyper_graph_.begin() , hyper_graph_.end() , [&](auto hyper_edge)
      {
        // Fill x_vec's degrees of freedom of a hyperedge into hyEdge_dofs array.
        hyEdge_hyNodes = hyper_edge.topology.get_hyNode_indices();
        for ( unsigned int hyNode = 0 ; hyNode < hyEdge_hyNodes.size() ; ++hyNode )
          hyEdge_dofs[hyNode] = 
            hyper_graph_.hyNode_factory().get_dof_values(hyEdge_hyNodes[hyNode], x_vec);
        
        // Turn degrees of freedom of x_vec that have been stored locally into those of vec_Ax.
        if constexpr
        ( 
          not_uses_geometry
          < LocalSolverT,
            std::array<std::array<dof_value_t, n_dofs_per_node>, 2 * TopologyT::hyEdge_dim()>
            ( std::array<std::array<dof_value_t, n_dofs_per_node>, 2 * TopologyT::hyEdge_dim()>& )
          >::value
        )
        {
          if constexpr
          ( 
            has_total_flux
            < LocalSolverT,
              std::array<std::array<dof_value_t, n_dofs_per_node>, 2 * TopologyT::hyEdge_dim()>
              ( std::array<std::array<dof_value_t, n_dofs_per_node>, 2 * TopologyT::hyEdge_dim()>& )
            >::value
          )
<<<<<<< HEAD
            hyEdge_dofs = local_solver_.numerical_flux_total(hyEdge_dofs);
=======
            hyEdge_dofs = local_solver_.numerical_flux_total(hyEdge_dofs, time);
          else for (unsigned int i = 0; i < hyEdge_dofs.size(); ++i) hyEdge_dofs[i].fill(0.);
>>>>>>> 327d20dd
        }
        else
        {
          if constexpr
          ( 
            has_total_flux
            < LocalSolverT,
              std::array<std::array<dof_value_t, n_dofs_per_node>, 2 * TopologyT::hyEdge_dim()>
              ( std::array<std::array<dof_value_t, n_dofs_per_node>, 2 * TopologyT::hyEdge_dim()>&,
                decltype(hyper_edge)& )
            >::value
          )
<<<<<<< HEAD
          hyEdge_dofs = local_solver_.numerical_flux_total(hyEdge_dofs, hyper_edge);
=======
            hyEdge_dofs = local_solver_.numerical_flux_total(hyEdge_dofs, hyper_edge, time);
          else for (unsigned int i = 0; i < hyEdge_dofs.size(); ++i) hyEdge_dofs[i].fill(0.);
        }
        // Fill hyEdge_dofs array degrees of freedom into vec_Ax.
        for ( unsigned int hyNode = 0 ; hyNode < hyEdge_hyNodes.size() ; ++hyNode )
          hyper_graph_.hyNode_factory().add_to_dof_values
            (hyEdge_hyNodes[hyNode], vec_Ax, hyEdge_dofs[hyNode]);
      });
      
      // Set all Dirichlet values to zero.
      for ( dof_index_t i = 0 ; i < dirichlet_indices_.size() ; ++i )
      {
        hy_assert( dirichlet_indices_[i] >= 0 
                     && dirichlet_indices_[i] < hyper_graph_.n_global_dofs() ,
                   "All indices of Dirichlet nodes need to be larger than or equal to zero and "
                   << "smaller than the total amount of degrees of freedom." << std::endl
                   << "In this case, the index is " << dirichlet_indices_[i] << " and the total " <<
                   "amount of hypernodes is " << hyper_graph_.n_global_dofs() << "." );
        vec_Ax[dirichlet_indices_[i]] = 0.;
      }
    
      return vec_Ax;
    }
    /*!*********************************************************************************************
     * \brief   Evaluate condensed matrix-vector product.
     *
     * Function that evaluates the condensed, matrix-free version of the matrix-vector product
     * \f$A x = y\f$, where \f$A\f$ is the condensed matrix of the LDG-H method, \f$x\f$ is the
     * vector of parameters to define the skeletal variable \f$\lambda\f$, and \f$y\f$ is the
     * resulting vector, which has the same size as the input vector \f$x\f$.
     *
     * \param   x_vec         A \c std::vector containing the input vector \f$x\f$.
     * \retval  y_vec         A \c std::vector containing the product \f$y = Ax\f$.
     **********************************************************************************************/
    template < typename hyNode_index_t = dof_index_t, typename dof_value_t >
    std::vector<dof_value_t> initial_flux_vector
    ( const std::vector<dof_value_t>& x_vec, const dof_index_t time = 0. ) const
    {
      constexpr unsigned int hyEdge_dim       = TopologyT::hyEdge_dim();
      constexpr unsigned int n_dofs_per_node  = LocalSolverT::n_glob_dofs_per_node();
      
      std::vector<dof_value_t> vec_Ax( x_vec.size() , 0.);
      std::array<hyNode_index_t, 2*hyEdge_dim> hyEdge_hyNodes;
      std::array<std::array<dof_value_t, n_dofs_per_node>, 2 * hyEdge_dim> hyEdge_dofs;
      
      // Do matrix--vector multiplication by iterating over all hyperedges.
      std::for_each( hyper_graph_.begin() , hyper_graph_.end() , [&](auto hyper_edge)
      {
        // Fill x_vec's degrees of freedom of a hyperedge into hyEdge_dofs array.
        hyEdge_hyNodes = hyper_edge.topology.get_hyNode_indices();
        for ( unsigned int hyNode = 0 ; hyNode < hyEdge_hyNodes.size() ; ++hyNode )
          hyEdge_dofs[hyNode] = 
            hyper_graph_.hyNode_factory().get_dof_values(hyEdge_hyNodes[hyNode], x_vec);
        
        // Turn degrees of freedom of x_vec that have been stored locally into those of vec_Ax.
        if constexpr
        ( 
          not_uses_geometry
          < LocalSolverT,
            std::array<std::array<dof_value_t, n_dofs_per_node>, 2 * TopologyT::hyEdge_dim()>
            ( std::array<std::array<dof_value_t, n_dofs_per_node>, 2 * TopologyT::hyEdge_dim()>& )
          >::value
        )
        {
          if constexpr
          ( 
            has_initial_flux
            < LocalSolverT,
              std::array<std::array<dof_value_t, n_dofs_per_node>, 2 * TopologyT::hyEdge_dim()>
              ( std::array<std::array<dof_value_t, n_dofs_per_node>, 2 * TopologyT::hyEdge_dim()>& )
            >::value
          )
            hyEdge_dofs = local_solver_.numerical_flux_initial(hyEdge_dofs, time);
          else for (unsigned int i = 0; i < hyEdge_dofs.size(); ++i) hyEdge_dofs[i].fill(0.);
        }
        else
        {
          if constexpr
          ( 
            has_initial_flux
            < LocalSolverT,
              std::array<std::array<dof_value_t, n_dofs_per_node>, 2 * TopologyT::hyEdge_dim()>
              ( std::array<std::array<dof_value_t, n_dofs_per_node>, 2 * TopologyT::hyEdge_dim()>&,
                decltype(hyper_edge)& )
            >::value
          )
            hyEdge_dofs = local_solver_.numerical_flux_initial(hyEdge_dofs, hyper_edge, time);
          else for (unsigned int i = 0; i < hyEdge_dofs.size(); ++i) hyEdge_dofs[i].fill(0.);
        }
        // Fill hyEdge_dofs array degrees of freedom into vec_Ax.
        for ( unsigned int hyNode = 0 ; hyNode < hyEdge_hyNodes.size() ; ++hyNode )
          hyper_graph_.hyNode_factory().set_dof_values
            (hyEdge_hyNodes[hyNode], vec_Ax, hyEdge_dofs[hyNode]);
      });
      
      // Set all Dirichlet values to zero.
      for ( dof_index_t i = 0 ; i < dirichlet_indices_.size() ; ++i )
      {
        hy_assert( dirichlet_indices_[i] >= 0 
                     && dirichlet_indices_[i] < hyper_graph_.n_global_dofs() ,
                   "All indices of Dirichlet nodes need to be larger than or equal to zero and "
                   << "smaller than the total amount of degrees of freedom." << std::endl
                   << "In this case, the index is " << dirichlet_indices_[i] << " and the total " <<
                   "amount of hypernodes is " << hyper_graph_.n_global_dofs() << "." );
        vec_Ax[dirichlet_indices_[i]] = 0.;
      }
    
      return vec_Ax;
    }
    /*!*********************************************************************************************
     * \brief   Evaluate condensed matrix-vector product.
     *
     * Function that evaluates the condensed, matrix-free version of the matrix-vector product
     * \f$A x = y\f$, where \f$A\f$ is the condensed matrix of the LDG-H method, \f$x\f$ is the
     * vector of parameters to define the skeletal variable \f$\lambda\f$, and \f$y\f$ is the
     * resulting vector, which has the same size as the input vector \f$x\f$.
     *
     * \param   x_vec         A \c std::vector containing the input vector \f$x\f$.
     * \retval  y_vec         A \c std::vector containing the product \f$y = Ax\f$.
     **********************************************************************************************/
    template < typename hyNode_index_t = dof_index_t, typename dof_value_t >
    std::vector<dof_value_t> mass_matrix_multiply
    ( const std::vector<dof_value_t>& x_vec , const dof_value_t time = 0. ) const
    {
      constexpr unsigned int hyEdge_dim       = TopologyT::hyEdge_dim();
      constexpr unsigned int n_dofs_per_node  = LocalSolverT::n_glob_dofs_per_node();
      
      std::vector<dof_value_t> vec_Ax( x_vec.size() , 0.);
      std::array<hyNode_index_t, 2*hyEdge_dim> hyEdge_hyNodes;
      std::array<std::array<dof_value_t, n_dofs_per_node>, 2 * hyEdge_dim> hyEdge_dofs;
      
      // Do matrix--vector multiplication by iterating over all hyperedges.
      std::for_each( hyper_graph_.begin() , hyper_graph_.end() , [&](auto hyper_edge)
      {
        // Fill x_vec's degrees of freedom of a hyperedge into hyEdge_dofs array.
        hyEdge_hyNodes = hyper_edge.topology.get_hyNode_indices();
        for ( unsigned int hyNode = 0 ; hyNode < hyEdge_hyNodes.size() ; ++hyNode )
          hyEdge_dofs[hyNode] = 
            hyper_graph_.hyNode_factory().get_dof_values(hyEdge_hyNodes[hyNode], x_vec);
        
        // Turn degrees of freedom of x_vec that have been stored locally into those of vec_Ax.
        if constexpr
        ( 
          not_uses_geometry
          < LocalSolverT,
            std::array<std::array<dof_value_t, n_dofs_per_node>, 2 * TopologyT::hyEdge_dim()>
            ( std::array<std::array<dof_value_t, n_dofs_per_node>, 2 * TopologyT::hyEdge_dim()>& )
          >::value
        )
        {
          if constexpr
          ( 
            has_mass_multiply
            < LocalSolverT,
              std::array<std::array<dof_value_t, n_dofs_per_node>, 2 * TopologyT::hyEdge_dim()>
              ( std::array<std::array<dof_value_t, n_dofs_per_node>, 2 * TopologyT::hyEdge_dim()>& )
            >::value
          )
            hyEdge_dofs = local_solver_.numerical_flux_from_mass(hyEdge_dofs, time);
          else for (unsigned int i = 0; i < hyEdge_dofs.size(); ++i) hyEdge_dofs[i].fill(0.);
        }
        else
        {
          if constexpr
          ( 
            has_mass_multiply
            < LocalSolverT,
              std::array<std::array<dof_value_t, n_dofs_per_node>, 2 * TopologyT::hyEdge_dim()>
              ( std::array<std::array<dof_value_t, n_dofs_per_node>, 2 * TopologyT::hyEdge_dim()>&,
                decltype(hyper_edge)& )
            >::value
          )
            hyEdge_dofs = local_solver_.numerical_flux_from_mass(hyEdge_dofs, hyper_edge, time);
          else for (unsigned int i = 0; i < hyEdge_dofs.size(); ++i) hyEdge_dofs[i].fill(0.);
>>>>>>> 327d20dd
        }
        // Fill hyEdge_dofs array degrees of freedom into vec_Ax.
        for ( unsigned int hyNode = 0 ; hyNode < hyEdge_hyNodes.size() ; ++hyNode )
          hyper_graph_.hyNode_factory().add_to_dof_values
            (hyEdge_hyNodes[hyNode], vec_Ax, hyEdge_dofs[hyNode]);
      });
      
      // Set all Dirichlet values to zero.
      for ( dof_index_t i = 0 ; i < dirichlet_indices_.size() ; ++i )
      {
        hy_assert( dirichlet_indices_[i] >= 0 
                     && dirichlet_indices_[i] < hyper_graph_.n_global_dofs() ,
                   "All indices of Dirichlet nodes need to be larger than or equal to zero and "
                   << "smaller than the total amount of degrees of freedom." << std::endl
                   << "In this case, the index is " << dirichlet_indices_[i] << " and the total " <<
                   "amount of hypernodes is " << hyper_graph_.n_global_dofs() << "." );
        vec_Ax[dirichlet_indices_[i]] = 0.;
      }
    
      return vec_Ax;
    }
    /*!*********************************************************************************************
     * \brief   Calculate errors.
     *
     * Function that evaluates the global right-hand side (implemented wthin the local solver) and
     * adds the result to the function argument.
     *
     * \param   x_vec         A \c std::vector containing the input vector \f$x\f$.
     * \retval  error         A \c std::vector containing the errors.
     **********************************************************************************************/
    template < typename hyNode_index_t = dof_index_t, typename dof_value_t >
    dof_value_t calculate_L2_error
    ( const std::vector<dof_value_t>& x_vec, const dof_value_t time = 0. ) const
    {
      constexpr unsigned int hyEdge_dim       = TopologyT::hyEdge_dim();
      constexpr unsigned int n_dofs_per_node  = LocalSolverT::n_glob_dofs_per_node();
      
      dof_value_t result = 0.;

      std::array<hyNode_index_t, 2*hyEdge_dim> hyEdge_hyNodes;
      std::array<std::array<dof_value_t, n_dofs_per_node>, 2 * hyEdge_dim> hyEdge_dofs;
      
      // Calculate errors by iteration over all hyperedges.
      std::for_each( hyper_graph_.begin() , hyper_graph_.end() , [&](auto hyper_edge)
      {
        // Fill x_vec's degrees of freedom of a hyperedge into hyEdge_dofs array.
        hyEdge_hyNodes = hyper_edge.topology.get_hyNode_indices();
        for ( unsigned int hyNode = 0 ; hyNode < hyEdge_hyNodes.size() ; ++hyNode )
          hyEdge_dofs[hyNode] = 
            hyper_graph_.hyNode_factory().get_dof_values(hyEdge_hyNodes[hyNode], x_vec);
        
        // Turn degrees of freedom of x_vec that have been stored locally into local errors.
        // Turn degrees of freedom of x_vec that have been stored locally into those of vec_Ax.
        if constexpr
        ( 
          not_uses_geometry
          < LocalSolverT,
            std::array<std::array<dof_value_t, n_dofs_per_node>, 2 * TopologyT::hyEdge_dim()>
            ( std::array<std::array<dof_value_t, n_dofs_per_node>, 2 * TopologyT::hyEdge_dim()>& )
          >::value
        )
        {
          if constexpr
          (
            has_L2_error
            < LocalSolverT,
              typename LocalSolverT::solver_float_t
              ( std::array<std::array<dof_value_t, n_dofs_per_node>, 2 * TopologyT::hyEdge_dim()>& )
            >::value
          )
            result += local_solver_.calc_L2_error_squared(hyEdge_dofs, time);
        }
        else
        {
          if constexpr
          (
            has_L2_error
            < LocalSolverT,
              typename LocalSolverT::solver_float_t
              ( std::array<std::array<dof_value_t, n_dofs_per_node>, 2 * TopologyT::hyEdge_dim()>&,
                decltype(hyper_edge)& )
            >::value
          )
            result += local_solver_.calc_L2_error_squared(hyEdge_dofs, hyper_edge, time);
        }
        
      });
      
      hy_assert( result >= 0. , "The squared error must be non-negative, but was " << result );
      return std::sqrt(result);
    }
    /*!*********************************************************************************************
     * \brief   Determine size of condensed system for the skeletal unknowns.
     *
     * Function that returns the size \f$n\f$ of the \f$n \times n\f$ linear, sparse system
     * \f$Ax = b\f$ that is solved by the program in a matrix-free fashion.
     *
     * This function is needed to define a \c LinearOperator from Python's \c scipy.sparse.linalg
     * package which can be used to define iterative solvers for sparse systems.
     *
     * \retval  n             An \c int which Python needs and actually is a parsed \c unsigned
     *                        \c int.
     **********************************************************************************************/
    dof_index_t size_of_system() const
    { return hyper_graph_.n_global_dofs(); }
    /*!*********************************************************************************************
     * \brief   Set plot option and return old plot option.
     *
     * Function to set and / or read the current plot option.
     *
     * \param   option        A \c std::string containing the plot option to be considered.
     * \param   value         A \c std::string containing the new value of the considered option.
     *                        If empty, the old value is kept.
     * \retval  opt_value     A \c std::string containing the value of the plot option.
     **********************************************************************************************/
    std::string& plot_option( const std::string& option, std::string& value = "" )
    {
      if (value == "")                            ;
      else if (option == "outputDir")             plot_options.outputDir = value;
      else if (option == "fileName")              plot_options.fileName = value;
      else if (option == "fileEnding")            plot_options.fileEnding = value;
      else if (option == "fileNumber")            plot_options.fileNumber = stoi(value);
      else if (option == "printFileNumber")       plot_options.printFileNumber =
                                                    (value == "true" || value == "1");
      else if (option == "incrementFileNumber")   plot_options.incrementFileNumber =
                                                    (value == "true" || value == "1");
      else if (option == "plotEdges")             plot_options.plot_edges = (value == "true" || value == "1");
      else if (option == "plotEdgeBoundaries")    plot_options.plot_edge_boundaries = (value == "true" || value == "1");
      else if (option == "boundaryScale")         plot_options.boundary_scale = std::stod(value);
      else if (option == "scale")                 plot_options.scale = stof(value);
      else hy_assert( 0 == 1 , "This plot option has not been defined (yet)." );
  
      if (option == "outputDir")                  value = plot_options.outputDir;
      else if (option == "fileName")              value = plot_options.fileName;
      else if (option == "fileEnding")            value = plot_options.fileEnding;
      else if (option == "fileNumber")            value = std::to_string(plot_options.fileNumber);
      else if (option == "printFileNumber")       value = std::to_string
                                                            (plot_options.printFileNumber);
      else if (option == "incrementFileNumber")   value = std::to_string
            (plot_options.incrementFileNumber);
      else if (option == "plotEdges")   value = std::to_string
            (plot_options.plot_edges);
      else if (option == "plotEdgeBoundaries")   value = std::to_string
            (plot_options.plot_edge_boundaries);
      else if (option == "scale") value = std::to_string(plot_options.scale);
      else if (option == "boundaryScale") value = std::to_string(plot_options.boundary_scale);
      else hy_assert( 0 == 1 , "This plot option has not been defined (yet)." );
  
      return value;
    }
    /*!*********************************************************************************************
     * \brief   Plot solution in vtu format.
     *
     * Function that plots the solution of the problem to a predefined file.
     *
     * \param   lambda        A vector of unknowns containing the data vector.
     * \retval  file          A file in the output directory.
     **********************************************************************************************/
    template < typename dof_value_t >
    void plot_solution( const std::vector<dof_value_t>& lambda, const dof_value_t time = 0. ) const
    { plot(hyper_graph_, local_solver_, lambda , plot_options, time ); }
}; // end of class AbstractProblem<|MERGE_RESOLUTION|>--- conflicted
+++ resolved
@@ -321,12 +321,8 @@
               ( std::array<std::array<dof_value_t, n_dofs_per_node>, 2 * TopologyT::hyEdge_dim()>& )
             >::value
           )
-<<<<<<< HEAD
-            hyEdge_dofs = local_solver_.numerical_flux_total(hyEdge_dofs);
-=======
             hyEdge_dofs = local_solver_.numerical_flux_total(hyEdge_dofs, time);
           else for (unsigned int i = 0; i < hyEdge_dofs.size(); ++i) hyEdge_dofs[i].fill(0.);
->>>>>>> 327d20dd
         }
         else
         {
@@ -339,9 +335,6 @@
                 decltype(hyper_edge)& )
             >::value
           )
-<<<<<<< HEAD
-          hyEdge_dofs = local_solver_.numerical_flux_total(hyEdge_dofs, hyper_edge);
-=======
             hyEdge_dofs = local_solver_.numerical_flux_total(hyEdge_dofs, hyper_edge, time);
           else for (unsigned int i = 0; i < hyEdge_dofs.size(); ++i) hyEdge_dofs[i].fill(0.);
         }
@@ -350,11 +343,11 @@
           hyper_graph_.hyNode_factory().add_to_dof_values
             (hyEdge_hyNodes[hyNode], vec_Ax, hyEdge_dofs[hyNode]);
       });
-      
+
       // Set all Dirichlet values to zero.
       for ( dof_index_t i = 0 ; i < dirichlet_indices_.size() ; ++i )
       {
-        hy_assert( dirichlet_indices_[i] >= 0 
+        hy_assert( dirichlet_indices_[i] >= 0
                      && dirichlet_indices_[i] < hyper_graph_.n_global_dofs() ,
                    "All indices of Dirichlet nodes need to be larger than or equal to zero and "
                    << "smaller than the total amount of degrees of freedom." << std::endl
@@ -362,7 +355,7 @@
                    "amount of hypernodes is " << hyper_graph_.n_global_dofs() << "." );
         vec_Ax[dirichlet_indices_[i]] = 0.;
       }
-    
+
       return vec_Ax;
     }
     /*!*********************************************************************************************
@@ -382,23 +375,23 @@
     {
       constexpr unsigned int hyEdge_dim       = TopologyT::hyEdge_dim();
       constexpr unsigned int n_dofs_per_node  = LocalSolverT::n_glob_dofs_per_node();
-      
+
       std::vector<dof_value_t> vec_Ax( x_vec.size() , 0.);
       std::array<hyNode_index_t, 2*hyEdge_dim> hyEdge_hyNodes;
       std::array<std::array<dof_value_t, n_dofs_per_node>, 2 * hyEdge_dim> hyEdge_dofs;
-      
+
       // Do matrix--vector multiplication by iterating over all hyperedges.
       std::for_each( hyper_graph_.begin() , hyper_graph_.end() , [&](auto hyper_edge)
       {
         // Fill x_vec's degrees of freedom of a hyperedge into hyEdge_dofs array.
         hyEdge_hyNodes = hyper_edge.topology.get_hyNode_indices();
         for ( unsigned int hyNode = 0 ; hyNode < hyEdge_hyNodes.size() ; ++hyNode )
-          hyEdge_dofs[hyNode] = 
+          hyEdge_dofs[hyNode] =
             hyper_graph_.hyNode_factory().get_dof_values(hyEdge_hyNodes[hyNode], x_vec);
-        
+
         // Turn degrees of freedom of x_vec that have been stored locally into those of vec_Ax.
         if constexpr
-        ( 
+        (
           not_uses_geometry
           < LocalSolverT,
             std::array<std::array<dof_value_t, n_dofs_per_node>, 2 * TopologyT::hyEdge_dim()>
@@ -407,7 +400,7 @@
         )
         {
           if constexpr
-          ( 
+          (
             has_initial_flux
             < LocalSolverT,
               std::array<std::array<dof_value_t, n_dofs_per_node>, 2 * TopologyT::hyEdge_dim()>
@@ -420,7 +413,7 @@
         else
         {
           if constexpr
-          ( 
+          (
             has_initial_flux
             < LocalSolverT,
               std::array<std::array<dof_value_t, n_dofs_per_node>, 2 * TopologyT::hyEdge_dim()>
@@ -436,11 +429,11 @@
           hyper_graph_.hyNode_factory().set_dof_values
             (hyEdge_hyNodes[hyNode], vec_Ax, hyEdge_dofs[hyNode]);
       });
-      
+
       // Set all Dirichlet values to zero.
       for ( dof_index_t i = 0 ; i < dirichlet_indices_.size() ; ++i )
       {
-        hy_assert( dirichlet_indices_[i] >= 0 
+        hy_assert( dirichlet_indices_[i] >= 0
                      && dirichlet_indices_[i] < hyper_graph_.n_global_dofs() ,
                    "All indices of Dirichlet nodes need to be larger than or equal to zero and "
                    << "smaller than the total amount of degrees of freedom." << std::endl
@@ -448,7 +441,7 @@
                    "amount of hypernodes is " << hyper_graph_.n_global_dofs() << "." );
         vec_Ax[dirichlet_indices_[i]] = 0.;
       }
-    
+
       return vec_Ax;
     }
     /*!*********************************************************************************************
@@ -468,23 +461,23 @@
     {
       constexpr unsigned int hyEdge_dim       = TopologyT::hyEdge_dim();
       constexpr unsigned int n_dofs_per_node  = LocalSolverT::n_glob_dofs_per_node();
-      
+
       std::vector<dof_value_t> vec_Ax( x_vec.size() , 0.);
       std::array<hyNode_index_t, 2*hyEdge_dim> hyEdge_hyNodes;
       std::array<std::array<dof_value_t, n_dofs_per_node>, 2 * hyEdge_dim> hyEdge_dofs;
-      
+
       // Do matrix--vector multiplication by iterating over all hyperedges.
       std::for_each( hyper_graph_.begin() , hyper_graph_.end() , [&](auto hyper_edge)
       {
         // Fill x_vec's degrees of freedom of a hyperedge into hyEdge_dofs array.
         hyEdge_hyNodes = hyper_edge.topology.get_hyNode_indices();
         for ( unsigned int hyNode = 0 ; hyNode < hyEdge_hyNodes.size() ; ++hyNode )
-          hyEdge_dofs[hyNode] = 
+          hyEdge_dofs[hyNode] =
             hyper_graph_.hyNode_factory().get_dof_values(hyEdge_hyNodes[hyNode], x_vec);
-        
+
         // Turn degrees of freedom of x_vec that have been stored locally into those of vec_Ax.
         if constexpr
-        ( 
+        (
           not_uses_geometry
           < LocalSolverT,
             std::array<std::array<dof_value_t, n_dofs_per_node>, 2 * TopologyT::hyEdge_dim()>
@@ -493,7 +486,7 @@
         )
         {
           if constexpr
-          ( 
+          (
             has_mass_multiply
             < LocalSolverT,
               std::array<std::array<dof_value_t, n_dofs_per_node>, 2 * TopologyT::hyEdge_dim()>
@@ -506,7 +499,7 @@
         else
         {
           if constexpr
-          ( 
+          (
             has_mass_multiply
             < LocalSolverT,
               std::array<std::array<dof_value_t, n_dofs_per_node>, 2 * TopologyT::hyEdge_dim()>
@@ -516,7 +509,6 @@
           )
             hyEdge_dofs = local_solver_.numerical_flux_from_mass(hyEdge_dofs, hyper_edge, time);
           else for (unsigned int i = 0; i < hyEdge_dofs.size(); ++i) hyEdge_dofs[i].fill(0.);
->>>>>>> 327d20dd
         }
         // Fill hyEdge_dofs array degrees of freedom into vec_Ax.
         for ( unsigned int hyNode = 0 ; hyNode < hyEdge_hyNodes.size() ; ++hyNode )
@@ -580,7 +572,7 @@
         )
         {
           if constexpr
-          (
+          ( 
             has_L2_error
             < LocalSolverT,
               typename LocalSolverT::solver_float_t
@@ -592,7 +584,7 @@
         else
         {
           if constexpr
-          (
+          ( 
             has_L2_error
             < LocalSolverT,
               typename LocalSolverT::solver_float_t
@@ -602,9 +594,9 @@
           )
             result += local_solver_.calc_L2_error_squared(hyEdge_dofs, hyper_edge, time);
         }
-        
+
       });
-      
+
       hy_assert( result >= 0. , "The squared error must be non-negative, but was " << result );
       return std::sqrt(result);
     }
