--- conflicted
+++ resolved
@@ -3,11 +3,10 @@
 import scipy.sparse.linalg as sp_lin_alg
 
 try:
-<<<<<<< HEAD
-  import cython_import
-except ImportError as error:
-  sys.path.append(os.path.dirname(os.path.abspath(__file__)) + "/..")
-  import cython_import
+  import HyperHDG
+except (ImportError, ModuleNotFoundError) as error:
+  sys.path.append(os.path.dirname(os.path.abspath(__file__)) + "/../import")
+  import HyperHDG
 
 # Importing done
 
@@ -17,35 +16,18 @@
 refinement  = 1
 debug_mode  = True
   
-hdg_config                 = cython_import.hyperhdg_constructor()
+hdg_config                 = HyperHDG.config()
 hdg_config.global_loop     = "Elliptic"
 hdg_config.topology        = "Cubic<" + str(hyEdge_dim) + "," + str(space_dim) + ">"
 hdg_config.geometry        = "UnitCube<" + str(hyEdge_dim) + "," + str(space_dim) + ",double>"
 hdg_config.node_descriptor = "Cubic<" + str(hyEdge_dim) + "," + str(space_dim) + ">"
 hdg_config.local_solver    = "Diffusion<" + str(hyEdge_dim) + "," + str(poly_degree) + "," + str(
-=======
-  import HyperHDG
-except (ImportError, ModuleNotFoundError) as error:
-  sys.path.append(os.path.dirname(os.path.abspath(__file__)) + "/../import")
-  import HyperHDG
-  
-const                 = HyperHDG.config()
-const.global_loop     = "Elliptic"
-const.topology        = "Cubic<" + str(hyEdge_dim) + "," + str(space_dim) + ">"
-const.geometry        = "UnitCube<" + str(hyEdge_dim) + "," + str(space_dim) + ",double>"
-const.node_descriptor = "Cubic<" + str(hyEdge_dim) + "," + str(space_dim) + ">"
-const.local_solver    = "Diffusion<" + str(hyEdge_dim) + "," + str(poly_degree) + "," + str(
->>>>>>> 77467058
   2*poly_degree) + ",HG<" + str(hyEdge_dim) + ">::DiffusionElliptic,double>"
 hdg_config.include_files   = ["examples/parameters/diffusion.hxx"]
 hdg_config.cython_replacements = ["vector[unsigned int]", "vector[unsigned int]"]
 hdg_config.debug_mode      = debug_mode
 
-<<<<<<< HEAD
-hyperHDG    = cython_import.cython_import(hdg_config)
-=======
-hyperHDG    = HyperHDG.include(const)
->>>>>>> 77467058
+hyperHDG    = HyperHDG.include(hdg_config)
 HDG_wrapper = hyperHDG( [2 ** refinement] * space_dim )
 
 vectorRHS = numpy.multiply( HDG_wrapper.residual_flux(HDG_wrapper.zero_vector()), -1. )
