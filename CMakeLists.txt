--- conflicted
+++ resolved
@@ -4,15 +4,12 @@
 
 project(HyperHDG LANGUAGES CXX)
 
-<<<<<<< HEAD
-=======
-# Prohibit configuration in source directory
+## Prohibit configuration in source directory
 
 if("${PROJECT_SOURCE_DIR}" STREQUAL "${PROJECT_BINARY_DIR}")
    message(SEND_ERROR "In-source builds are not allowed.")
 endif("${PROJECT_SOURCE_DIR}" STREQUAL "${PROJECT_BINARY_DIR}")
 
->>>>>>> 6462e313
 ## Check whether appropriate compiler version is used
 
 if(CMAKE_CXX_COMPILER_ID STREQUAL "GNU")
@@ -20,11 +17,7 @@
     message(
       FATAL_ERROR
       "Insufficient gcc/g++ version! Minimum version required is 10.
-<<<<<<< HEAD
-       Consider setting the flags CXX in Makefile or CMAKE_CXX_COMPILER in CMake, respectively."
-=======
        Consider setting variable CXX in Makefile or CMAKE_CXX_COMPILER in CMake, respectively."
->>>>>>> 6462e313
     )
   endif()
 elseif(CMAKE_CXX_COMPILER_ID STREQUAL "Clang")
@@ -32,11 +25,7 @@
     message(
       FATAL_ERROR
       "Insufficient clang/clang++ version! Minimum version required is 10.
-<<<<<<< HEAD
-       Consider setting the flags CXX in Makefile or CMAKE_CXX_COMPILER in CMake, respectively."
-=======
        Consider setting variable CXX in Makefile or CMAKE_CXX_COMPILER in CMake, respectively."
->>>>>>> 6462e313
     )
   endif()
 endif()
