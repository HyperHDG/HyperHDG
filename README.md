# What is HyperHDG?

This repository contains the code to write a hybrid discontinuous Galerkin based solver for PDEs
defined on hypergraphs.


## How to start?

Before you start using HyperHDG, you need to install some packages. Having Ubuntu 20.04 LTS as
operating system this can be done using
<<<<<<< HEAD
    $ sudo apt-get install git python3-dev python3-numpy python3-scipy cython3 libblas-dev \
=======

    $ sudo apt-get install git cmake python3-dev python3-numpy python3-scipy cython3 libblas-dev \
>>>>>>> 4465dfc1
    liblapack-dev
This installs the packages that are necessary to fully use HyperHDG. Afterwards, you can start
obtaining HyperHDG.

To do so, enter the directory you want to clone HyperHDG into and do the following steps:

1. Clone the repository and give it the name "your_name":
   1. To clone this repository with https use
          $ git clone https://github.com/AndreasRupp/HyperHDG.git your_name
   2. To clone this repository with ssh use
          $ git git@github.com:AndreasRupp/HyperHDG.git your_name
2. Enter directory using
       $ cd your_name
3. Execute the script `setup.sh` to install HyperHDG by
       $ ./setup.sh



# Copyright, License, and Contribution Policy

This directory contains the HyperHDG library.

The HyperHDG library is copyrighted by the HyperHDG authors. This term refers to the people listed
in the file [Authors.txt](Authors.txt).

The HyperHDG library is free software; you can use it, redistribute it, and/or modify it under the 
terms of the <b>GNU Lesser General Public License</b> as published by the Free Software Foundation; 
either <b>version 2.1</b> of the License, or (at your option) any later version. The full text of
the GNU Lesser General Public version 2.1 is quoted in [License.txt](License.txt).


## Contributions

As a contributor to this project, you agree that all of your contributions be governed by the
<b>Developer Certificate of Origin version 1.1</b>. The HyperHDG project does not require copyright
assignments for contributions. This means that the copyright for code contributions in the HyperHDG
project is held by its respective contributors who have each agreed to release their contributed
code under a compatible open source license (LGPL v2.1 for library code). The full text of the 
Developer Certificate of Origin version 1.1 is quoted in [DeveloperCertificateOfOrigin.txt](
DeveloperCertificateOfOrigin.txt).


## Referencing the library

In addition to the terms imposed by the LGPL v2.1 or later, we ask for the following courtesy:

> Every publication presenting numerical results obtained with the help of HyperHDG should state the
> name of the library and cite appropriate HyperHDG references listed at the top of the file
> [Publications.txt](Publications.txt).

This is the usual, fair way of giving credit to contributors to a scientific result. In addition, it
helps us justify our effort in developing HyperHDG as an academic undertaking.

We keep a list of publications using HyperHDG. Let us know about your publications so that we can 
add them to the aforementioned list. You can do this by emailing the reference information to one of
the principal developers of HyperHDG, cf. [Authors.txt](Authors.txt).


## Bundled third party software in the HyperHDG repository

The subdirectory `submodules/` contains third party software. <b>Please note that the software
located there is copyrighted by their respective authors</b> (independent of the HyperHDG authors)
and are covered by different licenses.

The libraries listed above are all open source and as such place few restrictions on their use.
However, if you want to distribute software developed with HyperHDG (in source or binary form) and
you are using the packages above (with source code in `submodules/`), then they may impose
different terms. Please consult the licenses of these packages for more information.

Alternatively, the configuration process of HyperHDG allows you to <i>remove</i> the `submodules/`
directory entirely, or disable any or all of these bundled libraries. In that case, you cannot use
their functionality but you also are not restricted by their license.


## Contact

For further questions regarding licensing and commercial use please contact the principal developers
of HyperHDG, cf. [Authors.txt](Authors.txt), directly.


## Links

- The license can be found in [License.txt](License.txt). It contains the [GNU Lesser General Public
License version 2.1](https://www.gnu.org/licenses/old-licenses/lgpl-2.1.en.html).
- The developer certificate of origin can be found in 
[DeveloperCertificateOfOrigin.txt](DeveloperCertificateOfOrigin.txt). It contains the [Developer 
Certificate of Origin version 1.1](https://developercertificate.org/).
- The list of authors and publications can be found in [Authors.txt](Authors.txt) and 
[Publications.txt](Publications.txt), respectively.<|MERGE_RESOLUTION|>--- conflicted
+++ resolved
@@ -8,12 +8,7 @@
 
 Before you start using HyperHDG, you need to install some packages. Having Ubuntu 20.04 LTS as
 operating system this can be done using
-<<<<<<< HEAD
-    $ sudo apt-get install git python3-dev python3-numpy python3-scipy cython3 libblas-dev \
-=======
-
     $ sudo apt-get install git cmake python3-dev python3-numpy python3-scipy cython3 libblas-dev \
->>>>>>> 4465dfc1
     liblapack-dev
 This installs the packages that are necessary to fully use HyperHDG. Afterwards, you can start
 obtaining HyperHDG.
