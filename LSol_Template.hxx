#pragma once // Ensure that file is included only once in a single compilation.

/**
 * \brief Implementation the interface of local solvers needed by enclosing objects in minimal way.
 *
 * The class serves as a template for the implementation of local solvers. It also serves as a
 * minimal input to other classes using local solvers.
 * The local solver uses no degrees of freedom on the nodes and also produces no output.
 *
 * \todo Add functions for naming and structuring VTK output of ode and edge values
 */
template <int hyEdge_dimT, typename lSol_float_t>
class LocalSolverTemplate
{
public:
  /**
   * \brief   Return template parameter \c hyEdge_dimT.
   * 
   * \retval  hyEdge_dimT    Dimension of hypergraph's hyperedges.
   */
  static constexpr unsigned int hyEdge_dim() { return hyEdge_dimT; }
  
  /**
   * \brief Number of degrees of freedom per hypernode.
   * 
   * \note This number should be equal to \c n_dofs_per_nodeT of HyperNodeFactory.
   */  
  static constexpr unsigned int n_glob_dofs_per_node()
  { return 0U; }

  /**
   * \brief The dimension of the function space for Lagrange multiplies on nodes
   */
  static constexpr unsigned int node_value_dimension()
  { return 0U; }

  /**
   * \brief The dimension of the local system of partial differential equations
   */
  static constexpr unsigned int system_dimension()
  { return 0U; }
  
  /**
   * \brief The local solver as needed by the HDG method
   */
  std::array< std::array<lSol_float_t, 0> , 2 * hyEdge_dimT > numerical_flux_from_lambda
  (const std::array< std::array<lSol_float_t, 0> , 2*hyEdge_dimT >& lambda_values) const
  {
    return std::array< std::array<lSol_float_t, 0> , 2 * hyEdge_dimT > ();
  }

  /**
   * \brief The values of the local solution in quadrature points of the cell
   * 
   * \retval An array of array with outer size system_dimension() and
   * inner size number of quadrature points, containing for each
   * component of the solution the values in each quadrature point.
   * 
   * \todo  How about the geometry of the respective element?
   */
  template<typename AbscissaType, std::size_t AbscissaSize, class InputArrayType>
  std::array<std::array<lSol_float_t, Hypercube<hyEdge_dimT>::pow(AbscissaSize)>,system_dimension()>
  bulk_values (const std::array<AbscissaType,AbscissaSize>& abscissas,
<<<<<<< HEAD
               const InputArrayType& lambda_values) const
  {
    return std::array<std::array<lSol_float_t,
                                 Hypercube<hyEdge_dimT>::pow(AbscissaSize)>,
                      system_dimension()> ();
  }



template<typename AbscissaType, std::size_t AbscissaSize, class InputArrayType>
std::array<std::array<lSol_float_t, Hypercube<hyEdge_dimT-1>::pow(AbscissaSize)>,1>
lambda_values (const std::array<AbscissaType,AbscissaSize>& abscissas,
             const InputArrayType& lambda_values,
             unsigned int boundary_number) const
{
  return std::array<std::array<lSol_float_t,
                               Hypercube<hyEdge_dimT-1>::pow(AbscissaSize)>,
                    1> ();
}
=======
	       const InputArrayType& lambda_values, const lSol_float_t time = 0.) const
    {
      return std::array<std::array<lSol_float_t,
				   Hypercube<hyEdge_dimT>::pow(AbscissaSize)>,
			system_dimension()> ();
    }
>>>>>>> 327d20dd
};<|MERGE_RESOLUTION|>--- conflicted
+++ resolved
@@ -61,8 +61,7 @@
   template<typename AbscissaType, std::size_t AbscissaSize, class InputArrayType>
   std::array<std::array<lSol_float_t, Hypercube<hyEdge_dimT>::pow(AbscissaSize)>,system_dimension()>
   bulk_values (const std::array<AbscissaType,AbscissaSize>& abscissas,
-<<<<<<< HEAD
-               const InputArrayType& lambda_values) const
+	       const InputArrayType& lambda_values, const lSol_float_t time = 0.) const
   {
     return std::array<std::array<lSol_float_t,
                                  Hypercube<hyEdge_dimT>::pow(AbscissaSize)>,
@@ -81,12 +80,4 @@
                                Hypercube<hyEdge_dimT-1>::pow(AbscissaSize)>,
                     1> ();
 }
-=======
-	       const InputArrayType& lambda_values, const lSol_float_t time = 0.) const
-    {
-      return std::array<std::array<lSol_float_t,
-				   Hypercube<hyEdge_dimT>::pow(AbscissaSize)>,
-			system_dimension()> ();
-    }
->>>>>>> 327d20dd
 };